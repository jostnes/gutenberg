<<<<<<< HEAD
tree 0d57f58befda170287a023ac8a3fd0f2ea841a85
parent 5d7bd8bd2d3bf31bd4e0085a5cd82fb51b216852
author jbinda <jakub.binda@gmail.com> 1585812652 +0200
committer GitHub <noreply@github.com> 1585812652 +0200
gpgsig -----BEGIN PGP SIGNATURE-----
 
 wsBcBAABCAAQBQJehZSsCRBK7hj4Ov3rIwAAdHIIAKnD813PxApohf7h4VyCVh1L
 OSislG3qGx2vsUFkTixHX7PI8v8WYLO8pJwuYkdnIThTDgDUJgb6f01JO+tWbL/x
 +kCwS2Sv8a39vY0i6jf8ceXSeqcmLJ/klEyOAw6Cx/px4UZQyiel4svRqESYKlqv
 3RRL9oCdyLYOqNrWNOsMXYwdEkdolJRWQBGTR6A1Fl+ULazM8GLHMQgJeOBFPoYs
 3ghS43eKn0G2RJ9A8E0l3Et0d6jFixP1LXpxlymlmm5X6ALKzTEMHW/8ZboODr3B
 WOWauML4rYkSiv/YE4J0VCQx5LBJW8wtw/144O59KSdByK/Sc9or5WWWyF0Yn6o=
 =qiV8
 -----END PGP SIGNATURE-----
 

fix: remove additional padding from first paragraph block (#21323)
=======
tree 36849d0c65483b5786d990d6ed195f5f18630a7a
parent 43dfb9163349cf1ab328bbe73e46d26f04b3309c
author Stefanos Togoulidis <stefanostogoulidis@gmail.com> 1585920201 +0300
committer Sergio Estevao <sergioestevao@gmail.com> 1585920256 +0100

[RNMobile] Dark mode on Android put on the v1.25.0 native release (#21352)

* Revert revert of dark mode impl

* Add pre to list of block wrappers (#21255)

* Add pre to list of block wrappers

* Share the elements definition between web and native.

* Make constant name all uppercase.

* Rename constant name to be all uppercase

* Rename elements constant to all uppercase

Co-authored-by: Marko Savic <savicmarko1985@gmail.com>
Co-authored-by: Sérgio Estêvão <sergioestevao@gmail.com>
>>>>>>> e75a2271
<|MERGE_RESOLUTION|>--- conflicted
+++ resolved
@@ -1,43 +1,71 @@
-<<<<<<< HEAD
-tree 0d57f58befda170287a023ac8a3fd0f2ea841a85
-parent 5d7bd8bd2d3bf31bd4e0085a5cd82fb51b216852
-author jbinda <jakub.binda@gmail.com> 1585812652 +0200
-committer GitHub <noreply@github.com> 1585812652 +0200
+tree 191645f80b9b724a84c10281a96c59d82f8f292d
+parent 733636f885992e8cd8c0efb1524c570bad40af4e
+author Sérgio Estêvão <sergioestevao@gmail.com> 1585938854 +0100
+committer GitHub <noreply@github.com> 1585938854 +0100
 gpgsig -----BEGIN PGP SIGNATURE-----
  
- wsBcBAABCAAQBQJehZSsCRBK7hj4Ov3rIwAAdHIIAKnD813PxApohf7h4VyCVh1L
- OSislG3qGx2vsUFkTixHX7PI8v8WYLO8pJwuYkdnIThTDgDUJgb6f01JO+tWbL/x
- +kCwS2Sv8a39vY0i6jf8ceXSeqcmLJ/klEyOAw6Cx/px4UZQyiel4svRqESYKlqv
- 3RRL9oCdyLYOqNrWNOsMXYwdEkdolJRWQBGTR6A1Fl+ULazM8GLHMQgJeOBFPoYs
- 3ghS43eKn0G2RJ9A8E0l3Et0d6jFixP1LXpxlymlmm5X6ALKzTEMHW/8ZboODr3B
- WOWauML4rYkSiv/YE4J0VCQx5LBJW8wtw/144O59KSdByK/Sc9or5WWWyF0Yn6o=
- =qiV8
+ wsBcBAABCAAQBQJeh4GmCRBK7hj4Ov3rIwAAdHIIAHEkTpkQ5/AcY19YdRpkcUVi
+ KcjwKevrcrQUuthUtUmR8lz55WdYisGJsAcskup3G4lfto17d7+Igxa2UoodhDlF
+ nWHMf0JVeQ4oBcFpq5T0FQzynia+6Hot7zxLeutVSAM7otTHzWKDZq6OFDpkbYeT
+ D30DmyVbCEYtt2udSq3kgLRoqoUOjUoY5fEmXCy3KHBaiWj+9qOr4kXRW7eJI3P5
+ 1knqlC+KuvcfjMEeCvW1aWMhzG5lwkGtg/Yh0ZZsqiWIHAUw5bhoEFEPCJMZeuMC
+ PZCggtcA9rIQ/g18j6ScPS5ZYWp1zGbc1YjeyU7XicyilGNwgCsrPpvmYYhM0gM=
+ =TcQQ
  -----END PGP SIGNATURE-----
  
 
-fix: remove additional padding from first paragraph block (#21323)
-=======
-tree 36849d0c65483b5786d990d6ed195f5f18630a7a
-parent 43dfb9163349cf1ab328bbe73e46d26f04b3309c
-author Stefanos Togoulidis <stefanostogoulidis@gmail.com> 1585920201 +0300
-committer Sergio Estevao <sergioestevao@gmail.com> 1585920256 +0100
+Update Gutenberg to release 1.25.0 (#21305)
 
-[RNMobile] Dark mode on Android put on the v1.25.0 native release (#21352)
-
-* Revert revert of dark mode impl
-
-* Add pre to list of block wrappers (#21255)
-
-* Add pre to list of block wrappers
-
-* Share the elements definition between web and native.
-
-* Make constant name all uppercase.
-
-* Rename constant name to be all uppercase
-
-* Rename elements constant to all uppercase
-
-Co-authored-by: Marko Savic <savicmarko1985@gmail.com>
-Co-authored-by: Sérgio Estêvão <sergioestevao@gmail.com>
->>>>>>> e75a2271
+* Add pre to list of block wrappers (#21255)
+
+* Add pre to list of block wrappers
+
+* Share the elements definition between web and native.
+
+* Make constant name all uppercase.
+
+* Rename constant name to be all uppercase
+
+* Rename elements constant to all uppercase
+
+* Fix the TS used for the GB-Mobile project. (#21324)
+
+* Fix the TS used for the GB-Mobile project.
+
+Make sure only types inside node_modules/@types are used.
+
+This avoids TS to find the ../node_modules/@types inside the gb-mobile
+repo that lives one path level up of gutenberg root.
+
+* Framework: Fix configuration spacing
+
+* Change to types node.
+
+* Revert "Change to types node."
+
+This reverts commit bfb8b7b3efb74c82bbdb8445d3afce3b8c2a3062.
+
+Co-authored-by: Andrew Duthie <andrew@andrewduthie.com>
+
+* [RNMobile] Dark mode on Android put on the v1.25.0 native release (#21352)
+
+* Revert revert of dark mode impl
+
+* Add pre to list of block wrappers (#21255)
+
+* Add pre to list of block wrappers
+
+* Share the elements definition between web and native.
+
+* Make constant name all uppercase.
+
+* Rename constant name to be all uppercase
+
+* Rename elements constant to all uppercase
+
+Co-authored-by: Marko Savic <savicmarko1985@gmail.com>
+Co-authored-by: Sérgio Estêvão <sergioestevao@gmail.com>
+
+Co-authored-by: Andrew Duthie <andrew@andrewduthie.com>
+Co-authored-by: Stefanos Togoulidis <stefanostogoulidis@gmail.com>
+Co-authored-by: Marko Savic <savicmarko1985@gmail.com>