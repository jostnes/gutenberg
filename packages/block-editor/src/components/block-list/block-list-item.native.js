/**
 * External dependencies
 */
import { View, Dimensions } from 'react-native';

/**
 * WordPress dependencies
 */
import { Component } from '@wordpress/element';
import { withSelect } from '@wordpress/data';
import { compose } from '@wordpress/compose';
import { ReadableContentView, alignmentHelpers } from '@wordpress/components';

/**
 * Internal dependencies
 */
import BlockListBlock from './block';
import BlockInsertionPoint from './insertion-point';
import Grid from './grid-item';

import styles from './block-list-item.native.scss';

const stretchStyle = {
	flex: 1,
};

export class BlockListItem extends Component {
	constructor() {
		super( ...arguments );

		this.onLayout = this.onLayout.bind( this );

		this.state = {
			blockWidth: 0,
		};
	}

	onLayout( { nativeEvent } ) {
		const { layout } = nativeEvent;
		const { blockWidth } = this.state;

		if ( blockWidth !== layout.width ) {
			this.setState( { blockWidth: layout.width } );
		}
	}

	getMarginHorizontal() {
		const {
			blockAlignment,
			marginHorizontal,
			parentBlockAlignment,
			hasParents,
			blockName,
			parentBlockName,
			parentWidth,
		} = this.props;
		const { blockWidth } = this.state;
		const {
			isFullWidth,
			isWideWidth,
			isWider,
			isContainerRelated,
		} = alignmentHelpers;

		if ( isFullWidth( blockAlignment ) ) {
			if ( ! hasParents ) {
				return 0;
			}
			return marginHorizontal;
		}
		if ( isWideWidth( blockAlignment ) ) {
			return marginHorizontal;
		}

		const screenWidth = Math.floor( Dimensions.get( 'window' ).width );

		if (
			isFullWidth( parentBlockAlignment ) &&
			! isWider( blockWidth, 'medium' )
		) {
			if (
				isContainerRelated( blockName ) ||
				isWider( screenWidth, 'mobile' )
			) {
				return marginHorizontal;
			}
			return marginHorizontal * 2;
		}

		if (
			isContainerRelated( parentBlockName ) &&
			! isContainerRelated( blockName )
		) {
			const isScreenWidthEqual = parentWidth === screenWidth;
			if ( isScreenWidthEqual || isWider( screenWidth, 'mobile' ) ) {
				return marginHorizontal * 2;
			}
		}

		return marginHorizontal;
	}

	getContentStyles( readableContentViewStyle ) {
		const {
			blockAlignment,
<<<<<<< HEAD
			hasParents,
			marginHorizontal,
			parentBlockAlignment,
		} = this.props;
		const isFullWidth = blockAlignment === WIDE_ALIGNMENTS.alignments.full;
		const isParentFullWidth =
			parentBlockAlignment === WIDE_ALIGNMENTS.alignments.full;

		return [
			readableContentViewStyle,
			isParentFullWidth && {
				marginHorizontal: -marginHorizontal / 2,
			},
			isFullWidth &&
=======
			blockName,
			hasParents,
			parentBlockName,
		} = this.props;
		const { isFullWidth, isContainerRelated } = alignmentHelpers;

		return [
			readableContentViewStyle,
			isFullWidth( blockAlignment ) &&
>>>>>>> f5e1485f
				! hasParents && {
					width: styles.fullAlignment.width,
				},
			! blockAlignment &&
				hasParents &&
				! isContainerRelated( parentBlockName ) &&
				isContainerRelated( blockName ) && {
					paddingHorizontal: styles.fullAlignmentPadding.paddingLeft,
				},
		];
	}

	renderContent() {
		const {
			blockAlignment,
			clientId,
			isReadOnly,
			shouldShowInsertionPointBefore,
			shouldShowInsertionPointAfter,
			contentResizeMode,
			shouldShowInnerBlockAppender,
			parentWidth,
			marginHorizontal,
			blockName,
			...restProps
		} = this.props;
		const readableContentViewStyle =
			contentResizeMode === 'stretch' && stretchStyle;
		const { isContainerRelated } = alignmentHelpers;

		return (
			<ReadableContentView
				align={ blockAlignment }
				style={ [
					readableContentViewStyle,
					isContainerRelated( blockName ) &&
						parentWidth && {
							maxWidth: parentWidth + 2 * marginHorizontal,
						},
				] }
			>
				<View
					style={ this.getContentStyles( readableContentViewStyle ) }
					pointerEvents={ isReadOnly ? 'box-only' : 'auto' }
					onLayout={ this.onLayout }
				>
					{ shouldShowInsertionPointBefore && (
						<BlockInsertionPoint />
					) }
					<BlockListBlock
						key={ clientId }
						showTitle={ false }
						clientId={ clientId }
						parentWidth={ parentWidth }
						{ ...restProps }
						marginHorizontal={ this.getMarginHorizontal() }
					/>
					{ ! shouldShowInnerBlockAppender() &&
						shouldShowInsertionPointAfter && (
							<BlockInsertionPoint />
						) }
				</View>
			</ReadableContentView>
		);
	}

	render() {
		const { gridProperties, clientId, parentWidth, items } = this.props;
		if ( gridProperties ) {
			return (
				<Grid
					numOfColumns={ gridProperties.numColumns }
					tileCount={ items.length }
					index={ items.indexOf( clientId ) }
					maxWidth={ parentWidth }
				>
					{ this.renderContent() }
				</Grid>
			);
		}
		return this.renderContent();
	}
}

export default compose( [
	withSelect(
		( select, { rootClientId, isStackedHorizontally, clientId } ) => {
			const {
				getBlockOrder,
				getBlockInsertionPoint,
				isBlockInsertionPointVisible,
				getSettings,
				getBlockParents,
				__unstableGetBlockWithoutInnerBlocks,
			} = select( 'core/block-editor' );

			const blockClientIds = getBlockOrder( rootClientId );
			const insertionPoint = getBlockInsertionPoint();
			const blockInsertionPointIsVisible = isBlockInsertionPointVisible();
			const shouldShowInsertionPointBefore =
				! isStackedHorizontally &&
				blockInsertionPointIsVisible &&
				insertionPoint.rootClientId === rootClientId &&
				// if list is empty, show the insertion point (via the default appender)
				( blockClientIds.length === 0 ||
					// or if the insertion point is right before the denoted block
					blockClientIds[ insertionPoint.index ] === clientId );

			const shouldShowInsertionPointAfter =
				! isStackedHorizontally &&
				blockInsertionPointIsVisible &&
				insertionPoint.rootClientId === rootClientId &&
				// if the insertion point is at the end of the list
				blockClientIds.length === insertionPoint.index &&
				// and the denoted block is the last one on the list, show the indicator at the end of the block
				blockClientIds[ insertionPoint.index - 1 ] === clientId;

			const isReadOnly = getSettings().readOnly;

			const block = __unstableGetBlockWithoutInnerBlocks( clientId );
			const { attributes, name } = block || {};
			const { align } = attributes || {};
			const parents = getBlockParents( clientId, true );
			const hasParents = !! parents.length;
			const parentBlock = hasParents
				? __unstableGetBlockWithoutInnerBlocks( parents[ 0 ] )
				: {};
			const { align: parentBlockAlignment } =
				parentBlock?.attributes || {};
			const { name: parentBlockName } = parentBlock || {};

			return {
				shouldShowInsertionPointBefore,
				shouldShowInsertionPointAfter,
				isReadOnly,
				hasParents,
				blockAlignment: align,
				parentBlockAlignment,
				blockName: name,
				parentBlockName,
			};
		}
	),
] )( BlockListItem );<|MERGE_RESOLUTION|>--- conflicted
+++ resolved
@@ -103,22 +103,6 @@
 	getContentStyles( readableContentViewStyle ) {
 		const {
 			blockAlignment,
-<<<<<<< HEAD
-			hasParents,
-			marginHorizontal,
-			parentBlockAlignment,
-		} = this.props;
-		const isFullWidth = blockAlignment === WIDE_ALIGNMENTS.alignments.full;
-		const isParentFullWidth =
-			parentBlockAlignment === WIDE_ALIGNMENTS.alignments.full;
-
-		return [
-			readableContentViewStyle,
-			isParentFullWidth && {
-				marginHorizontal: -marginHorizontal / 2,
-			},
-			isFullWidth &&
-=======
 			blockName,
 			hasParents,
 			parentBlockName,
@@ -128,7 +112,6 @@
 		return [
 			readableContentViewStyle,
 			isFullWidth( blockAlignment ) &&
->>>>>>> f5e1485f
 				! hasParents && {
 					width: styles.fullAlignment.width,
 				},
