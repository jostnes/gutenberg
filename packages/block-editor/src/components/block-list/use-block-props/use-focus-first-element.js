/**
 * External dependencies
 */
import { first, last } from 'lodash';

/**
 * WordPress dependencies
 */
import { useEffect, useRef } from '@wordpress/element';
import { focus, isTextField, placeCaretAtHorizontalEdge } from '@wordpress/dom';
import { useSelect } from '@wordpress/data';

/**
 * Internal dependencies
 */
import { isInsideRootBlock } from '../../../utils/dom';
import { store as blockEditorStore } from '../../../store';
import { setContentEditableWrapper } from './use-multi-selection';

/** @typedef {import('@wordpress/element').RefObject} RefObject */

/**
 * Returns the initial position if the block needs to be focussed, `undefined`
 * otherwise. The initial position is either 0 (start) or -1 (end).
 *
 * @param {string} clientId Block client ID.
 *
 * @return {number} The initial position, either 0 (start) or -1 (end).
 */
function useInitialPosition( clientId ) {
	return useSelect(
		( select ) => {
			const {
				getSelectedBlocksInitialCaretPosition,
				isMultiSelecting,
				isNavigationMode,
				isBlockSelected,
			} = select( blockEditorStore );

			if ( ! isBlockSelected( clientId ) ) {
				return;
			}

			if ( isMultiSelecting() || isNavigationMode() ) {
				return;
			}

			// If there's no initial position, return 0 to focus the start.
			return getSelectedBlocksInitialCaretPosition();
		},
		[ clientId ]
	);
}

/**
 * Transitions focus to the block or inner tabbable when the block becomes
 * selected and an initial position is set.
 *
 * @param {string} clientId Block client ID.
 *
 * @return {RefObject} React ref with the block element.
 */
export function useFocusFirstElement( clientId ) {
	const ref = useRef();
	const initialPosition = useInitialPosition( clientId );

	useEffect( () => {
		if ( initialPosition === undefined || initialPosition === null ) {
			return;
		}

		if ( ! ref.current ) {
			return;
		}

		const { ownerDocument } = ref.current;

		// Do not focus the block if it already contains the active element.
		if ( ref.current.contains( ownerDocument.activeElement ) ) {
			return;
		}

		// Find all tabbables within node.
		const textInputs = focus.tabbable
			.find( ref.current )
			.filter( ( node ) => isTextField( node ) );

		// If reversed (e.g. merge via backspace), use the last in the set of
		// tabbables.
		const isReverse = -1 === initialPosition;
		const target =
			( isReverse ? last : first )( textInputs ) || ref.current;

		if ( ! isInsideRootBlock( ref.current, target ) ) {
			ref.current.focus();
			return;
		}

<<<<<<< HEAD
		// Check to see if Block contains focussable element before a generic caret insert.
		if ( ! ref.current.getAttribute( 'contenteditable' ) ) {
			let focusElement = focus.tabbable.findNext( ref.current );
			// Need to make sure we're still in the current Block, if not, we could run in to trouble if focus is placed in a Block further down the page.
			if ( ! ref.current.contains( focusElement ) ) {
				return;
			}
			// Need to try our best to detect child Blocks and not focus them straight away.
			const disallowedTags = [ 'div', 'figure' ];
			const checkDisallowedTags = disallowedTags.some(
				( tag ) => focusElement.tagName.toLowerCase() === tag
			);
			if ( checkDisallowedTags ) {
				focusElement = false;
			}
			if ( focusElement ) {
				focusElement.focus();
				return;
			}
		}
=======
		setContentEditableWrapper( ref.current, false );
>>>>>>> 368f8545

		placeCaretAtHorizontalEdge( target, isReverse );
	}, [ initialPosition ] );

	return ref;
}<|MERGE_RESOLUTION|>--- conflicted
+++ resolved
@@ -96,7 +96,6 @@
 			return;
 		}
 
-<<<<<<< HEAD
 		// Check to see if Block contains focussable element before a generic caret insert.
 		if ( ! ref.current.getAttribute( 'contenteditable' ) ) {
 			let focusElement = focus.tabbable.findNext( ref.current );
@@ -117,9 +116,8 @@
 				return;
 			}
 		}
-=======
+
 		setContentEditableWrapper( ref.current, false );
->>>>>>> 368f8545
 
 		placeCaretAtHorizontalEdge( target, isReverse );
 	}, [ initialPosition ] );
