/**
 * External dependencies
 */
import { first, last, partial } from 'lodash';
import classnames from 'classnames';

/**
 * WordPress dependencies
 */
import { __, sprintf } from '@wordpress/i18n';
import { Button, ToolbarGroup } from '@wordpress/components';
import { getBlockType } from '@wordpress/blocks';
import { Component } from '@wordpress/element';
import { withSelect, withDispatch } from '@wordpress/data';
import { withInstanceId, compose } from '@wordpress/compose';

/**
 * Internal dependencies
 */
import { getBlockMoverDescription } from './mover-description';
<<<<<<< HEAD
import { leftArrow, rightArrow, dragHandle } from './icons';
=======
import { leftArrow, rightArrow } from './icons';
>>>>>>> 251bab45
import { chevronUp, chevronDown } from '@wordpress/icons';
import BlockDraggable from '../block-draggable';

export class BlockMover extends Component {
	constructor() {
		super( ...arguments );
		this.state = {
			isFocused: false,
		};
		this.onFocus = this.onFocus.bind( this );
		this.onBlur = this.onBlur.bind( this );
	}

	onFocus() {
		this.setState( {
			isFocused: true,
		} );
	}

	onBlur() {
		this.setState( {
			isFocused: false,
		} );
	}

	render() {
		const {
			onMoveUp,
			onMoveDown,
			__experimentalOrientation: orientation,
			isRTL,
			isFirst,
			isLast,
			clientIds,
			blockType,
			firstIndex,
			isLocked,
			instanceId,
			isHidden,
			rootClientId,
			hideDragHandle,
		} = this.props;
		const { isFocused } = this.state;
		const blocksCount = clientIds.length;
		if ( isLocked || ( isFirst && isLast && ! rootClientId ) ) {
			return null;
		}

		const getArrowIcon = ( moveDirection ) => {
			if ( moveDirection === 'up' ) {
				if ( orientation === 'horizontal' ) {
					return isRTL ? rightArrow : leftArrow;
				}
				return chevronUp;
			} else if ( moveDirection === 'down' ) {
				if ( orientation === 'horizontal' ) {
					return isRTL ? leftArrow : rightArrow;
				}
				return chevronDown;
			}
			return null;
		};

		const getMovementDirection = ( moveDirection ) => {
			if ( moveDirection === 'up' ) {
				if ( orientation === 'horizontal' ) {
					return isRTL ? 'right' : 'left';
				}
				return 'up';
			} else if ( moveDirection === 'down' ) {
				if ( orientation === 'horizontal' ) {
					return isRTL ? 'left' : 'right';
				}
				return 'down';
			}
			return null;
		};

		// We emulate a disabled state because forcefully applying the `disabled`
		// attribute on the buttons while it has focus causes the screen to change
		// to an unfocused state (body as active element) without firing blur on,
		// the rendering parent, leaving it unable to react to focus out.
		return (
<<<<<<< HEAD
			<ToolbarGroup
				className={ classnames( 'block-editor-block-mover', {
					'is-visible': isFocused || ! isHidden,
					'is-horizontal': orientation === 'horizontal',
				} ) }
			>
				<Button
					className="block-editor-block-mover__control"
					onClick={ isFirst ? null : onMoveUp }
					icon={ getArrowIcon( 'up' ) }
					// translators: %s: Horizontal direction of block movement ( left, right )
					label={ sprintf(
						__( 'Move %s' ),
						getMovementDirection( 'up' )
					) }
					aria-describedby={ `block-editor-block-mover__up-description-${ instanceId }` }
					aria-disabled={ isFirst }
					onFocus={ this.onFocus }
					onBlur={ this.onBlur }
				/>

				{ ! hideDragHandle && (
					<BlockDraggable clientIds={ clientIds }>
						{ ( { onDraggableStart, onDraggableEnd } ) => (
							<Button
								icon={ dragHandle }
								className="block-editor-block-mover__control-drag-handle block-editor-block-mover__control"
								aria-hidden="true"
								// Should not be able to tab to drag handle as this
								// button can only be used with a pointer device.
								tabIndex="-1"
								onDragStart={ onDraggableStart }
								onDragEnd={ onDraggableEnd }
								draggable
							/>
						) }
					</BlockDraggable>
				) }

				<Button
					className="block-editor-block-mover__control"
					onClick={ isLast ? null : onMoveDown }
					icon={ getArrowIcon( 'down' ) }
					// translators: %s: Horizontal direction of block movement ( left, right )
					label={ sprintf(
						__( 'Move %s' ),
						getMovementDirection( 'down' )
					) }
					aria-describedby={ `block-editor-block-mover__down-description-${ instanceId }` }
					aria-disabled={ isLast }
					onFocus={ this.onFocus }
					onBlur={ this.onBlur }
				/>
				<span
					id={ `block-editor-block-mover__up-description-${ instanceId }` }
					className="block-editor-block-mover__description"
				>
					{ getBlockMoverDescription(
						blocksCount,
						blockType && blockType.title,
						firstIndex,
						isFirst,
						isLast,
						-1,
						orientation,
						isRTL
					) }
				</span>
				<span
					id={ `block-editor-block-mover__down-description-${ instanceId }` }
					className="block-editor-block-mover__description"
				>
					{ getBlockMoverDescription(
						blocksCount,
						blockType && blockType.title,
						firstIndex,
						isFirst,
						isLast,
						1,
						orientation,
						isRTL
					) }
				</span>
			</ToolbarGroup>
=======
			<BlockDraggable clientIds={ clientIds }>
				{ ( { isDraggable, onDraggableStart, onDraggableEnd } ) => (
					<div
						className={ classnames( 'block-editor-block-mover', {
							'is-visible': isFocused || ! isHidden,
							'is-horizontal': orientation === 'horizontal',
						} ) }
						draggable={ isDraggable && ! hideDragHandle }
						onDragStart={ onDraggableStart }
						onDragEnd={ onDraggableEnd }
					>
						<ToolbarGroup>
							<Button
								className="block-editor-block-mover__control block-editor-block-mover__control-up"
								onClick={ isFirst ? null : onMoveUp }
								icon={ getArrowIcon( 'up' ) }
								// translators: %s: Horizontal direction of block movement ( left, right )
								label={ sprintf(
									__( 'Move %s' ),
									getMovementDirection( 'up' )
								) }
								aria-describedby={ `block-editor-block-mover__up-description-${ instanceId }` }
								aria-disabled={ isFirst }
								onFocus={ this.onFocus }
								onBlur={ this.onBlur }
							/>

							<Button
								className="block-editor-block-mover__control block-editor-block-mover__control-down"
								onClick={ isLast ? null : onMoveDown }
								icon={ getArrowIcon( 'down' ) }
								// translators: %s: Horizontal direction of block movement ( left, right )
								label={ sprintf(
									__( 'Move %s' ),
									getMovementDirection( 'down' )
								) }
								aria-describedby={ `block-editor-block-mover__down-description-${ instanceId }` }
								aria-disabled={ isLast }
								onFocus={ this.onFocus }
								onBlur={ this.onBlur }
							/>
							<span
								id={ `block-editor-block-mover__up-description-${ instanceId }` }
								className="block-editor-block-mover__description"
							>
								{ getBlockMoverDescription(
									blocksCount,
									blockType && blockType.title,
									firstIndex,
									isFirst,
									isLast,
									-1,
									orientation,
									isRTL
								) }
							</span>
							<span
								id={ `block-editor-block-mover__down-description-${ instanceId }` }
								className="block-editor-block-mover__description"
							>
								{ getBlockMoverDescription(
									blocksCount,
									blockType && blockType.title,
									firstIndex,
									isFirst,
									isLast,
									1,
									orientation,
									isRTL
								) }
							</span>
						</ToolbarGroup>
					</div>
				) }
			</BlockDraggable>
>>>>>>> 251bab45
		);
	}
}

export default compose(
	withSelect( ( select, { clientIds } ) => {
		const {
			getBlock,
			getBlockIndex,
			getTemplateLock,
			getBlockRootClientId,
			getBlockOrder,
		} = select( 'core/block-editor' );
<<<<<<< HEAD
		const normalizedClientIds = castArray( clientIds );
		const firstClientId = first( normalizedClientIds );
		const block = getBlock( firstClientId );
		const rootClientId = getBlockRootClientId(
			first( normalizedClientIds )
		);
		const blockOrder = getBlockOrder( rootClientId );
		const firstIndex = getBlockIndex( firstClientId, rootClientId );
		const lastIndex = getBlockIndex(
			last( normalizedClientIds ),
			rootClientId
		);
=======
		const firstClientId = first( clientIds );
		const block = getBlock( firstClientId );
		const rootClientId = getBlockRootClientId( first( clientIds ) );
		const blockOrder = getBlockOrder( rootClientId );
		const firstIndex = getBlockIndex( firstClientId, rootClientId );
		const lastIndex = getBlockIndex( last( clientIds ), rootClientId );
>>>>>>> 251bab45
		const { getSettings } = select( 'core/block-editor' );
		const { isRTL } = getSettings();

		return {
			blockType: block ? getBlockType( block.name ) : null,
			isLocked: getTemplateLock( rootClientId ) === 'all',
			rootClientId,
			firstIndex,
			isRTL,
			isFirst: firstIndex === 0,
			isLast: lastIndex === blockOrder.length - 1,
		};
	} ),
	withDispatch( ( dispatch, { clientIds, rootClientId } ) => {
		const { moveBlocksDown, moveBlocksUp } = dispatch(
			'core/block-editor'
		);
		return {
			onMoveDown: partial( moveBlocksDown, clientIds, rootClientId ),
			onMoveUp: partial( moveBlocksUp, clientIds, rootClientId ),
		};
	} ),
	withInstanceId
)( BlockMover );<|MERGE_RESOLUTION|>--- conflicted
+++ resolved
@@ -18,11 +18,7 @@
  * Internal dependencies
  */
 import { getBlockMoverDescription } from './mover-description';
-<<<<<<< HEAD
-import { leftArrow, rightArrow, dragHandle } from './icons';
-=======
 import { leftArrow, rightArrow } from './icons';
->>>>>>> 251bab45
 import { chevronUp, chevronDown } from '@wordpress/icons';
 import BlockDraggable from '../block-draggable';
 
@@ -106,92 +102,6 @@
 		// to an unfocused state (body as active element) without firing blur on,
 		// the rendering parent, leaving it unable to react to focus out.
 		return (
-<<<<<<< HEAD
-			<ToolbarGroup
-				className={ classnames( 'block-editor-block-mover', {
-					'is-visible': isFocused || ! isHidden,
-					'is-horizontal': orientation === 'horizontal',
-				} ) }
-			>
-				<Button
-					className="block-editor-block-mover__control"
-					onClick={ isFirst ? null : onMoveUp }
-					icon={ getArrowIcon( 'up' ) }
-					// translators: %s: Horizontal direction of block movement ( left, right )
-					label={ sprintf(
-						__( 'Move %s' ),
-						getMovementDirection( 'up' )
-					) }
-					aria-describedby={ `block-editor-block-mover__up-description-${ instanceId }` }
-					aria-disabled={ isFirst }
-					onFocus={ this.onFocus }
-					onBlur={ this.onBlur }
-				/>
-
-				{ ! hideDragHandle && (
-					<BlockDraggable clientIds={ clientIds }>
-						{ ( { onDraggableStart, onDraggableEnd } ) => (
-							<Button
-								icon={ dragHandle }
-								className="block-editor-block-mover__control-drag-handle block-editor-block-mover__control"
-								aria-hidden="true"
-								// Should not be able to tab to drag handle as this
-								// button can only be used with a pointer device.
-								tabIndex="-1"
-								onDragStart={ onDraggableStart }
-								onDragEnd={ onDraggableEnd }
-								draggable
-							/>
-						) }
-					</BlockDraggable>
-				) }
-
-				<Button
-					className="block-editor-block-mover__control"
-					onClick={ isLast ? null : onMoveDown }
-					icon={ getArrowIcon( 'down' ) }
-					// translators: %s: Horizontal direction of block movement ( left, right )
-					label={ sprintf(
-						__( 'Move %s' ),
-						getMovementDirection( 'down' )
-					) }
-					aria-describedby={ `block-editor-block-mover__down-description-${ instanceId }` }
-					aria-disabled={ isLast }
-					onFocus={ this.onFocus }
-					onBlur={ this.onBlur }
-				/>
-				<span
-					id={ `block-editor-block-mover__up-description-${ instanceId }` }
-					className="block-editor-block-mover__description"
-				>
-					{ getBlockMoverDescription(
-						blocksCount,
-						blockType && blockType.title,
-						firstIndex,
-						isFirst,
-						isLast,
-						-1,
-						orientation,
-						isRTL
-					) }
-				</span>
-				<span
-					id={ `block-editor-block-mover__down-description-${ instanceId }` }
-					className="block-editor-block-mover__description"
-				>
-					{ getBlockMoverDescription(
-						blocksCount,
-						blockType && blockType.title,
-						firstIndex,
-						isFirst,
-						isLast,
-						1,
-						orientation,
-						isRTL
-					) }
-				</span>
-			</ToolbarGroup>
-=======
 			<BlockDraggable clientIds={ clientIds }>
 				{ ( { isDraggable, onDraggableStart, onDraggableEnd } ) => (
 					<div
@@ -267,7 +177,6 @@
 					</div>
 				) }
 			</BlockDraggable>
->>>>>>> 251bab45
 		);
 	}
 }
@@ -281,27 +190,12 @@
 			getBlockRootClientId,
 			getBlockOrder,
 		} = select( 'core/block-editor' );
-<<<<<<< HEAD
-		const normalizedClientIds = castArray( clientIds );
-		const firstClientId = first( normalizedClientIds );
-		const block = getBlock( firstClientId );
-		const rootClientId = getBlockRootClientId(
-			first( normalizedClientIds )
-		);
-		const blockOrder = getBlockOrder( rootClientId );
-		const firstIndex = getBlockIndex( firstClientId, rootClientId );
-		const lastIndex = getBlockIndex(
-			last( normalizedClientIds ),
-			rootClientId
-		);
-=======
 		const firstClientId = first( clientIds );
 		const block = getBlock( firstClientId );
 		const rootClientId = getBlockRootClientId( first( clientIds ) );
 		const blockOrder = getBlockOrder( rootClientId );
 		const firstIndex = getBlockIndex( firstClientId, rootClientId );
 		const lastIndex = getBlockIndex( last( clientIds ), rootClientId );
->>>>>>> 251bab45
 		const { getSettings } = select( 'core/block-editor' );
 		const { isRTL } = getSettings();
 
