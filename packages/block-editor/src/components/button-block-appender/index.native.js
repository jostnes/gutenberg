--- conflicted
+++ resolved
@@ -20,11 +20,7 @@
 			<Inserter
 				rootClientId={ rootClientId }
 				renderToggle={ ( { onToggle, disabled, isOpen } ) => (
-<<<<<<< HEAD
-				!isOpen &&	<Button
-=======
 					! isOpen && <Button
->>>>>>> 89bb54e9
 						onClick={ onToggle }
 						aria-expanded={ isOpen }
 						disabled={ disabled }
