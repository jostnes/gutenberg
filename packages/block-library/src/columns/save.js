--- conflicted
+++ resolved
@@ -13,11 +13,8 @@
 		verticalAlignment,
 		backgroundColor,
 		customBackgroundColor,
-<<<<<<< HEAD
-=======
 		textColor,
 		customTextColor,
->>>>>>> 251bab45
 	} = attributes;
 
 	const backgroundClass = getColorClassName(
@@ -25,11 +22,6 @@
 		backgroundColor
 	);
 
-<<<<<<< HEAD
-	const className = classnames( {
-		'has-background': backgroundColor || customBackgroundColor,
-		[ backgroundClass ]: backgroundClass,
-=======
 	const textClass = getColorClassName( 'color', textColor );
 
 	const className = classnames( {
@@ -37,16 +29,12 @@
 		'has-text-color': textColor || customTextColor,
 		[ backgroundClass ]: backgroundClass,
 		[ textClass ]: textClass,
->>>>>>> 251bab45
 		[ `are-vertically-aligned-${ verticalAlignment }` ]: verticalAlignment,
 	} );
 
 	const style = {
 		backgroundColor: backgroundClass ? undefined : customBackgroundColor,
-<<<<<<< HEAD
-=======
 		color: textClass ? undefined : customTextColor,
->>>>>>> 251bab45
 	};
 
 	return (
