--- conflicted
+++ resolved
@@ -142,19 +142,6 @@
 
 See also: [https://developer.wordpress.org/resource/dashicons/](https://developer.wordpress.org/resource/dashicons/)
 
-<<<<<<< HEAD
-#### hasArrowIndicator
-
-Whether to display an arrow indicator next to the icon.
-
--   Type: `Boolean`
--   Required: No
--   Default: `false`
-
-For backward compatibility, when `icon` is explicitly set to `null` then the arrow indicator will be displayed even when this flag is set to `false`.
-
-=======
->>>>>>> 251bab45
 #### label
 
 A human-readable label to present as accessibility text on the focused collapsed menu button.
