/**
 * External dependencies
 */
import { css } from '@emotion/core';
import styled from '@emotion/styled';
/**
 * Internal dependencies
 */
import { color, rtl } from '../../utils/style-mixins';
import NumberControl from '../../number-control';

export const Root = styled.div`
	box-sizing: border-box;
	position: relative;
`;

const paddingStyles = ( { disableUnits } ) => {
	const value = disableUnits ? 3 : 24;

	return css`
		${ rtl( { paddingRight: value } )() };
	`;
};

const arrowStyles = ( { disableUnits } ) => {
	if ( disableUnits ) return '';

	return css`
		&::-webkit-outer-spin-button,
		&::-webkit-inner-spin-button {
			-webkit-appearance: none;
			margin: 0;
		}
	`;
};

export const ValueInput = styled( NumberControl )`
	input {
		appearance: none;
		-moz-appearance: textfield;
		display: block;
		width: 100%;

		${ arrowStyles };
		${ paddingStyles };
	}
`;

const unitSizeStyles = ( { size } ) => {
	const sizes = {
		default: {
			height: 28,
			lineHeight: '24px',
			minHeight: 28,
			top: 1,
		},
		small: {
			height: 22,
			lineHeight: '18px',
			minHeight: 22,
			top: 1,
		},
	};

	return css( sizes[ size ] );
};

const baseUnitLabelStyles = ( props ) => {
	return css`
		appearance: none;
		background: transparent;
		border-radius: 2px;
		border: none;
		box-sizing: border-box;
		color: ${ color( 'darkGray.500' ) };
		display: block;
		font-size: 8px;
		line-height: 1;
		letter-spacing: -0.5px;
		outline: none;
		padding: 2px 1px;
		position: absolute;
		text-align-last: center;
		text-transform: uppercase;
		width: 20px;

		${ rtl( { borderTopLeftRadius: 0, borderBottomLeftRadius: 0 } )() }
		${ rtl( { right: 0 } )() }
		${ unitSizeStyles( props ) }
	`;
};

export const UnitLabel = styled.div`
	pointer-events: none;

<<<<<<< HEAD
	${ baseUnitLabelStyles };
	${ unitLabelPaddingStyles };
=======
		${ baseUnitLabelStyles };
	}
>>>>>>> c80c11b7
`;

export const UnitSelect = styled.select`
	${ baseUnitLabelStyles };
	cursor: pointer;
	border: 1px solid transparent;

	&:hover {
		background-color: ${ color( 'lightGray.300' ) };
	}

	&:focus {
		border-color: ${ color( 'ui.borderFocus' ) };
		outline: 2px solid transparent;
		outline-offset: 0;
	}

	&:disabled {
		cursor: initial;

		&:hover {
			background-color: transparent;
		}
	}
`;<|MERGE_RESOLUTION|>--- conflicted
+++ resolved
@@ -93,13 +93,7 @@
 export const UnitLabel = styled.div`
 	pointer-events: none;
 
-<<<<<<< HEAD
 	${ baseUnitLabelStyles };
-	${ unitLabelPaddingStyles };
-=======
-		${ baseUnitLabelStyles };
-	}
->>>>>>> c80c11b7
 `;
 
 export const UnitSelect = styled.select`
