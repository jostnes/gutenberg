{
	"name": "@wordpress/docgen",
	"version": "1.15.1",
	"description": "Autogenerate public API documentation from exports and JSDoc comments.",
	"author": "The WordPress Contributors",
	"license": "GPL-2.0-or-later",
	"keywords": [
		"wordpress",
		"gutenberg",
		"jsdoc",
		"documentation"
	],
	"homepage": "https://github.com/WordPress/gutenberg/tree/HEAD/packages/docgen/README.md",
	"repository": {
		"type": "git",
		"url": "git+https://github.com/WordPress/gutenberg.git",
		"directory": "packages/docgen"
	},
	"bugs": {
		"url": "https://github.com/WordPress/gutenberg/issues"
	},
	"files": [
		"bin",
		"lib"
	],
	"bin": {
		"docgen": "./bin/cli.js"
	},
	"dependencies": {
		"@babel/core": "^7.12.9",
<<<<<<< HEAD
		"doctrine": "^2.1.0",
=======
		"comment-parser": "^1.1.1",
>>>>>>> e8b901cb
		"lodash": "^4.17.19",
		"mdast-util-inject": "1.1.0",
		"optionator": "0.8.2",
		"remark": "10.0.1",
		"remark-parse": "6.0.3",
		"unified": "7.1.0"
	},
	"publishConfig": {
		"access": "public"
	}
}<|MERGE_RESOLUTION|>--- conflicted
+++ resolved
@@ -28,11 +28,7 @@
 	},
 	"dependencies": {
 		"@babel/core": "^7.12.9",
-<<<<<<< HEAD
-		"doctrine": "^2.1.0",
-=======
 		"comment-parser": "^1.1.1",
->>>>>>> e8b901cb
 		"lodash": "^4.17.19",
 		"mdast-util-inject": "1.1.0",
 		"optionator": "0.8.2",
