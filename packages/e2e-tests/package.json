--- conflicted
+++ resolved
@@ -1,10 +1,6 @@
 {
 	"name": "@wordpress/e2e-tests",
-<<<<<<< HEAD
-	"version": "1.11.1",
-=======
 	"version": "1.12.3",
->>>>>>> 251bab45
 	"description": "End-To-End (E2E) tests for WordPress.",
 	"author": "The WordPress Contributors",
 	"license": "GPL-2.0-or-later",
