/**
 * WordPress dependencies
 */
import {
	clickBlockAppender,
	clickBlockToolbarButton,
	createNewPost,
	switchEditorModeTo,
} from '@wordpress/e2e-test-utils';

describe( 'Editing modes (visual/HTML)', () => {
	beforeEach( async () => {
		await createNewPost();
		await clickBlockAppender();
		await page.keyboard.type( 'Hello world!' );
	} );

	it( 'should switch between visual and HTML modes', async () => {
		// This block should be in "visual" mode by default.
		let visualBlock = await page.$$(
<<<<<<< HEAD
			'.block-editor-block-list__layout .block-editor-block-list__block .rich-text'
=======
			'.block-editor-block-list__layout .block-editor-block-list__block.rich-text'
>>>>>>> 251bab45
		);
		expect( visualBlock ).toHaveLength( 1 );

		// Move the mouse to show the block toolbar
		await page.mouse.move( 0, 0 );
		await page.mouse.move( 10, 10 );

		// Change editing mode from "Visual" to "HTML".
		await clickBlockToolbarButton( 'More options' );
		let changeModeButton = await page.waitForXPath(
			'//button[text()="Edit as HTML"]'
		);
		await changeModeButton.click();

		// Wait for the block to be converted to HTML editing mode.
		const htmlBlock = await page.$$(
			'.block-editor-block-list__layout .block-editor-block-list__block .block-editor-block-list__block-html-textarea'
		);
		expect( htmlBlock ).toHaveLength( 1 );

		// Move the mouse to show the block toolbar
		await page.mouse.move( 0, 0 );
		await page.mouse.move( 10, 10 );

		// Change editing mode from "HTML" back to "Visual".
		await clickBlockToolbarButton( 'More options' );
		changeModeButton = await page.waitForXPath(
			'//button[text()="Edit visually"]'
		);
		await changeModeButton.click();

		// This block should be in "visual" mode by default.
		visualBlock = await page.$$(
<<<<<<< HEAD
			'.block-editor-block-list__layout .block-editor-block-list__block .rich-text'
=======
			'.block-editor-block-list__layout .block-editor-block-list__block.rich-text'
>>>>>>> 251bab45
		);
		expect( visualBlock ).toHaveLength( 1 );
	} );

	it( 'should display sidebar in HTML mode', async () => {
		// Move the mouse to show the block toolbar
		await page.mouse.move( 0, 0 );
		await page.mouse.move( 10, 10 );

		// Change editing mode from "Visual" to "HTML".
		await clickBlockToolbarButton( 'More options' );
		const changeModeButton = await page.waitForXPath(
			'//button[text()="Edit as HTML"]'
		);
		await changeModeButton.click();

		// The font size picker for the paragraph block should appear, even in
		// HTML editing mode.
		const fontSizePicker = await page.$$(
			'.edit-post-sidebar .components-font-size-picker__controls'
		);
		expect( fontSizePicker ).toHaveLength( 1 );
	} );

	it( 'should update HTML in HTML mode when sidebar is used', async () => {
		// Move the mouse to show the block toolbar
		await page.mouse.move( 0, 0 );
		await page.mouse.move( 10, 10 );

		// Change editing mode from "Visual" to "HTML".
		await clickBlockToolbarButton( 'More options' );
		const changeModeButton = await page.waitForXPath(
			'//button[text()="Edit as HTML"]'
		);
		await changeModeButton.click();

		// Make sure the paragraph content is rendered as expected.
		let htmlBlockContent = await page.$eval(
			'.block-editor-block-list__layout .block-editor-block-list__block .block-editor-block-list__block-html-textarea',
			( node ) => node.textContent
		);
		expect( htmlBlockContent ).toEqual( '<p>Hello world!</p>' );

		// Change the font size using the sidebar.
		await page.click( '.components-font-size-picker__select' );
		await page.click(
			'.components-custom-select-control__item:nth-child(5)'
		);
		await page.waitForXPath(
			`//button[contains(@class, "components-custom-select-control__button") and contains(text(), 'Large')]`
		);

		// Make sure the HTML content updated.
		htmlBlockContent = await page.$eval(
			'.block-editor-block-list__layout .block-editor-block-list__block .block-editor-block-list__block-html-textarea',
			( node ) => node.textContent
		);
		expect( htmlBlockContent ).toEqual(
			'<p class="has-large-font-size">Hello world!</p>'
		);
	} );

	it( 'the code editor should unselect blocks and disable the inserter', async () => {
		// The paragraph block should be selected
		const title = await page.$eval(
			'.block-editor-block-card__title',
			( element ) => element.innerText
		);
		expect( title ).toBe( 'Paragraph' );

		// The Block inspector should be active
		let blockInspectorTab = await page.$(
			'.edit-post-sidebar__panel-tab.is-active[data-label="Block"]'
		);
		expect( blockInspectorTab ).not.toBeNull();

		await switchEditorModeTo( 'Code' );

		// The Block inspector should not be active anymore
		blockInspectorTab = await page.$(
			'.edit-post-sidebar__panel-tab.is-active[data-label="Block"]'
		);
		expect( blockInspectorTab ).toBeNull();

		// No block is selected
		await page.click( '.edit-post-sidebar__panel-tab[data-label="Block"]' );
		const noBlocksElement = await page.$(
			'.block-editor-block-inspector__no-blocks'
		);
		expect( noBlocksElement ).not.toBeNull();

		// The inserter is disabled
		const disabledInserter = await page.$(
			'.block-editor-inserter > button:disabled, .block-editor-inserter > button[aria-disabled="true"]'
		);
		expect( disabledInserter ).not.toBeNull();
	} );
} );<|MERGE_RESOLUTION|>--- conflicted
+++ resolved
@@ -18,11 +18,7 @@
 	it( 'should switch between visual and HTML modes', async () => {
 		// This block should be in "visual" mode by default.
 		let visualBlock = await page.$$(
-<<<<<<< HEAD
-			'.block-editor-block-list__layout .block-editor-block-list__block .rich-text'
-=======
 			'.block-editor-block-list__layout .block-editor-block-list__block.rich-text'
->>>>>>> 251bab45
 		);
 		expect( visualBlock ).toHaveLength( 1 );
 
@@ -56,11 +52,7 @@
 
 		// This block should be in "visual" mode by default.
 		visualBlock = await page.$$(
-<<<<<<< HEAD
-			'.block-editor-block-list__layout .block-editor-block-list__block .rich-text'
-=======
 			'.block-editor-block-list__layout .block-editor-block-list__block.rich-text'
->>>>>>> 251bab45
 		);
 		expect( visualBlock ).toHaveLength( 1 );
 	} );
