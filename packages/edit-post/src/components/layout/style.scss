--- conflicted
+++ resolved
@@ -65,35 +65,6 @@
 	justify-content: center;
 }
 
-<<<<<<< HEAD
-.edit-post-layout__toogle-publish-panel,
-.edit-post-layout__toogle-sidebar-panel {
-	background-color: $white;
-	padding: 10px 10px 10px 0;
-}
-
-.edit-post-layout__toogle-publish-panel-button,
-.edit-post-layout__toogle-sidebar-panel-button {
-	width: auto;
-	height: auto;
-	display: block;
-	font-size: 14px;
-	font-weight: 600;
-	margin: 0 0 0 auto;
-	padding: 15px 23px 14px;
-	line-height: normal;
-	text-decoration: none;
-	outline: none;
-	background: #f1f1f1;
-	color: theme(secondary);
-
-	&:focus {
-		position: fixed;
-		top: auto;
-		right: 10px;
-		bottom: 10px;
-		left: auto;
-=======
 
 .edit-post-layout__toggle-publish-panel,
 .edit-post-layout__toogle-sidebar-panel {
@@ -117,7 +88,6 @@
 	.block-editor-editor-skeleton__sidebar:focus-within & {
 		top: auto;
 		bottom: 0;
->>>>>>> 251bab45
 	}
 }
 
