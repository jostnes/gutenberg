# `wp-env`

`wp-env` lets you easily set up a local WordPress environment for building and testing plugins and themes. It's simple to install and requires no configuration.

## Quick (tl;dr) instructions

Ensure that Docker is running, then:

```sh
$ cd /path/to/a/wordpress/plugin
$ npx wp-env start
```

The local environment will be available at http://localhost:8888.

## Instructions

### Installation

`wp-env` requires Docker to be installed. There are instructions available for installing Docker on [Windows 10 Pro](https://docs.docker.com/docker-for-windows/install/), [all other versions of Windows](https://docs.docker.com/toolbox/toolbox_install_windows/), [macOS](https://docs.docker.com/docker-for-mac/install/), and [Linux](https://docs.docker.com/v17.12/install/linux/docker-ce/ubuntu/#install-using-the-convenience-script).

After confirming that Docker is installed, you can install `wp-env` globally like so:

```sh
$ npm -g i @wordpress/env
```

You're now ready to use `wp-env`!

### Starting the environment

First, ensure that Docker is running. You can do this by clicking on the Docker icon in the system tray or menu bar.

Then, change to a directory that contains a WordPress plugin or theme:

```sh
$ cd ~/gutenberg
```

Then, start the local environment:

```sh
$ wp-env start
```

Finally, navigate to http://localhost:8888 in your web browser to see WordPress running with the local WordPress plugin or theme running and activated.

### Stopping the environment

To stop the local environment:

```sh
$ wp-env stop
```

## Troubleshooting common problems

Many common problems can be fixed by running through the following troubleshooting steps in order:

### 1. Check that `wp-env` is running

First, check that `wp-env` is running. One way to do this is to have Docker print a table with the currently running containers:

```sh
$ docker ps
```

In this table, by default, you should see three entries: `wordpress` with port 8888, `tests-wordpress` with port 8889 and `mariadb` with port 3306.

### 2. Check the port number

By default `wp-env` uses port 8888, meaning that the local environment will be available at http://localhost:8888.

You can configure the port that `wp-env` uses so that it doesn't clash with another server by specifying the `WP_ENV_PORT` environment variable when starting `wp-env`:

```sh
$ WP_ENV_PORT=3333 wp-env start
```

Running `docker ps` and inspecting the `PORTS` column allows you to determine which port `wp-env` is currently using.

You may also specify the port numbers in your `.wp-env.json` file, but the environment variables take precedent.

### 3. Restart `wp-env`

Restarting `wp-env` will restart the underlying Docker containers which can fix many issues.

To restart `wp-env`:

```sh
$ wp-env stop
$ wp-env start
```

### 4. Restart Docker

Restarting Docker will restart the underlying Docker containers and volumes which can fix many issues.

To restart Docker:

1. Click on the Docker icon in the system tray or menu bar.
2. Select _Restart_.

Once restarted, start `wp-env` again:

```sh
$ wp-env start
```

### 5. Reset the database

Resetting the database which the local environment uses can fix many issues, especially when they are related to the WordPress installation.

To reset the database:

**⚠️ WARNING: This will permanently delete any posts, pages, media, etc. in the local WordPress installation.**

```sh
$ wp-env clean all
$ wp-env start
```

### 6. Nuke everything and start again 🔥

When all else fails, you can try forcibly removing all of the underlying Docker containers and volumes, the underlying WordPress directory, and starting again from scratch.

To nuke everything:

**⚠️ WARNING: This will permanently delete any posts, pages, media, etc. in the local WordPress installation.**

```sh
$ docker rm -f $(docker ps -aq)
$ docker volume rm -f $(docker volume ls -q)
$ rm -rf "../$(basename $(pwd))-wordpress"
$ wp-env start
```

## Command reference

`wp-env` creates generated files in the `wp-env` home directory. By default, this is `~/.wp-env`. The exception is Linux, where files are placed at `~/wp-env` [for compatibility with Snap Packages](https://github.com/WordPress/gutenberg/issues/20180#issuecomment-587046325). The `wp-env` home directory contains a subdirectory for each project named `/$md5_of_project_path`. To change the `wp-env` home directory, set the `WP_ENV_HOME` environment variable. For example, running `WP_ENV_HOME="something" wp-env start` will download the project files to the directory `./something/$md5_of_project_path` (relative to the current directory).

### `wp-env start [ref]`

```sh
wp-env start

Starts WordPress for development on port 8888 (​http://localhost:8888​)
(override with WP_ENV_PORT) and tests on port 8889 (​http://localhost:8889​)
(override with WP_ENV_TESTS_PORT). The current working directory must be a
WordPress installation, a plugin, a theme, or contain a .wp-env.json file.


Positionals:
  ref  A `https://github.com/WordPress/WordPress` git repo branch or commit for
       choosing a specific version.                 [string] [default: "master"]
```

### `wp-env stop`

```sh
wp-env stop

Stops running WordPress for development and tests and frees the ports.
```

### `wp-env clean [environment]`

```sh
wp-env clean [environment]

Cleans the WordPress databases.

Positionals:
  environment  Which environments' databases to clean.
            [string] [choices: "all", "development", "tests"] [default: "tests"]
```

## .wp-env.json

You can customize the WordPress installation, plugins and themes that the development environment will use by specifying a `.wp-env.json` file in the directory that you run `wp-env` from.

<<<<<<< HEAD
`.wp-env.json` supports three fields:

| Field | Type | Default | Description |
| -- | -- | -- | -- |
| `"core"` | `string|null` | `null` | The WordPress installation to use. If `null` is specified, `wp-env` will use the latest production release of WordPress. |
| `"plugins"` | `string[]` | `[]` | A list of plugins to install and activate in the environment. |
| `"themes"` | `string[]` | `[]` | A list of themes to install in the environment. The first theme in the list will be activated. |

Several types of strings can be passed into these fields:

| Type | Format | Example(s) |
| -- | -- | -- |
| Relative path | `.<path>|~<path>` | `"./a/directory"`, `"../a/directory"`, `"~/a/directory"` |
| Absolute path | `/<path>|<letter>:\<path>` | `"/a/directory"`, `"C:\\a\\directory"` |
| GitHub repository | `<owner>/<repo>[#<ref>]` | `"WordPress/WordPress"`, `"WordPress/gutenberg#master"` |

Remote sources will be downloaded into a temporary directory located in `~/.wp-env`.

### Examples

#### Latest production WordPress + current directory as a plugin

This is useful for plugin development.

```json
{
  "core": null,
  "plugins": [
    "."
  ]
}
```

#### Latest development WordPress + current directory as a plugin

This is useful for plugin development when upstream Core changes need to be tested.

```json
{
  "core": "WordPress/WordPress#master",
  "plugins": [
    "."
  ]
}
```

#### Local `wordpress-develop` + current directory as a plugin

This is useful for working on plugins and WordPress Core at the same time.

```json
{
  "core": "../wordpress-develop/build",
  "plugins": [
    "."
  ]
=======
`.wp-env.json` supports five fields:

| Field         | Type          | Default                                    | Description                                                                                                               |
| ------------- | ------------- | ------------------------------------------ | ------------------------------------------------------------------------------------------------------------------------- |
| `"core"`      | `string|null` | `null`                                     | The WordPress installation to use. If `null` is specified, `wp-env` will use the latest production release of WordPress.  |
| `"plugins"`   | `string[]`    | `[]`                                       | A list of plugins to install and activate in the environment.                                                             |
| `"themes"`    | `string[]`    | `[]`                                       | A list of themes to install in the environment. The first theme in the list will be activated.                            |
| `"port"`      | `string`      | `"8888"`                                   | The primary port number to use for the insallation. You'll access the instance through the port: 'http://localhost:8888'. |
| `"testsPort"` | `string`      | `"8889"`                                   | The port number to use for the tests instance.                                                                            |
| `"config"`    | `Object`      | `"{ WP_DEBUG: true, SCRIPT_DEBUG: true }"` | Mapping of wp-config.php constants to their desired values.                                                               |

_Note: the port number environment variables (`WP_ENV_PORT` and `WP_ENV_TESTS_PORT`) take precedent over the .wp-env.json values._

Several types of strings can be passed into the `core`, `plugins`, and `themes` fields:

| Type              | Format                        | Example(s)                                               |
| ----------------- | ----------------------------- | -------------------------------------------------------- |
| Relative path     | `.<path>|~<path>`             | `"./a/directory"`, `"../a/directory"`, `"~/a/directory"` |
| Absolute path     | `/<path>|<letter>:\<path>`    | `"/a/directory"`, `"C:\\a\\directory"`                   |
| GitHub repository | `<owner>/<repo>[#<ref>]`      | `"WordPress/WordPress"`, `"WordPress/gutenberg#master"`  |
| ZIP File          | `http[s]://<host>/<path>.zip` | `"https://wordpress.org/wordpress-5.4-beta2.zip"`        |

Remote sources will be downloaded into a temporary directory located in `~/.wp-env`.

## .wp-env.override.json

Any fields here will take precedence over .wp-env.json. This file is useful, when ignored from version control, to persist local development overrides.

### Examples

#### Latest production WordPress + current directory as a plugin

This is useful for plugin development.

```json
{
	"core": null,
	"plugins": [ "." ]
}
```

#### Latest development WordPress + current directory as a plugin

This is useful for plugin development when upstream Core changes need to be tested.

```json
{
	"core": "WordPress/WordPress#master",
	"plugins": [ "." ]
}
```

#### Local `wordpress-develop` + current directory as a plugin

This is useful for working on plugins and WordPress Core at the same time.

```json
{
	"core": "../wordpress-develop/build",
	"plugins": [ "." ]
>>>>>>> 251bab45
}
```

#### A complete testing environment

This is useful for integration testing: that is, testing how old versions of WordPress and different combinations of plugins and themes impact each other.

```json
{
<<<<<<< HEAD
  "core": "WordPress/WordPress#5.2.0",
  "plugins": [
    "WordPress/wp-lazy-loading",
    "WordPress/classic-editor",
  ],
  "themes": [
    "WordPress/theme-experiments"
  ]
=======
	"core": "WordPress/WordPress#5.2.0",
	"plugins": [ "WordPress/wp-lazy-loading", "WordPress/classic-editor" ],
	"themes": [ "WordPress/theme-experiments" ]
}
```

#### Custom Port Numbers

You can tell `wp-env` to use a custom port number so that your instance does not conflict with other `wp-env` instances.

```json
{
	"plugins": [ "." ],
	"port": 4013,
	"testsPort": 4012
>>>>>>> 251bab45
}
```

<br/><br/><p align="center"><img src="https://s.w.org/style/images/codeispoetry.png?1" alt="Code is Poetry." /></p><|MERGE_RESOLUTION|>--- conflicted
+++ resolved
@@ -179,64 +179,6 @@
 
 You can customize the WordPress installation, plugins and themes that the development environment will use by specifying a `.wp-env.json` file in the directory that you run `wp-env` from.
 
-<<<<<<< HEAD
-`.wp-env.json` supports three fields:
-
-| Field | Type | Default | Description |
-| -- | -- | -- | -- |
-| `"core"` | `string|null` | `null` | The WordPress installation to use. If `null` is specified, `wp-env` will use the latest production release of WordPress. |
-| `"plugins"` | `string[]` | `[]` | A list of plugins to install and activate in the environment. |
-| `"themes"` | `string[]` | `[]` | A list of themes to install in the environment. The first theme in the list will be activated. |
-
-Several types of strings can be passed into these fields:
-
-| Type | Format | Example(s) |
-| -- | -- | -- |
-| Relative path | `.<path>|~<path>` | `"./a/directory"`, `"../a/directory"`, `"~/a/directory"` |
-| Absolute path | `/<path>|<letter>:\<path>` | `"/a/directory"`, `"C:\\a\\directory"` |
-| GitHub repository | `<owner>/<repo>[#<ref>]` | `"WordPress/WordPress"`, `"WordPress/gutenberg#master"` |
-
-Remote sources will be downloaded into a temporary directory located in `~/.wp-env`.
-
-### Examples
-
-#### Latest production WordPress + current directory as a plugin
-
-This is useful for plugin development.
-
-```json
-{
-  "core": null,
-  "plugins": [
-    "."
-  ]
-}
-```
-
-#### Latest development WordPress + current directory as a plugin
-
-This is useful for plugin development when upstream Core changes need to be tested.
-
-```json
-{
-  "core": "WordPress/WordPress#master",
-  "plugins": [
-    "."
-  ]
-}
-```
-
-#### Local `wordpress-develop` + current directory as a plugin
-
-This is useful for working on plugins and WordPress Core at the same time.
-
-```json
-{
-  "core": "../wordpress-develop/build",
-  "plugins": [
-    "."
-  ]
-=======
 `.wp-env.json` supports five fields:
 
 | Field         | Type          | Default                                    | Description                                                                                                               |
@@ -297,7 +239,6 @@
 {
 	"core": "../wordpress-develop/build",
 	"plugins": [ "." ]
->>>>>>> 251bab45
 }
 ```
 
@@ -307,16 +248,6 @@
 
 ```json
 {
-<<<<<<< HEAD
-  "core": "WordPress/WordPress#5.2.0",
-  "plugins": [
-    "WordPress/wp-lazy-loading",
-    "WordPress/classic-editor",
-  ],
-  "themes": [
-    "WordPress/theme-experiments"
-  ]
-=======
 	"core": "WordPress/WordPress#5.2.0",
 	"plugins": [ "WordPress/wp-lazy-loading", "WordPress/classic-editor" ],
 	"themes": [ "WordPress/theme-experiments" ]
@@ -332,7 +263,6 @@
 	"plugins": [ "." ],
 	"port": 4013,
 	"testsPort": 4012
->>>>>>> 251bab45
 }
 ```
 
