'use strict';
/**
 * Internal dependencies
 */
const cli = require( '../lib/cli' );
const env = require( '../lib/env' );

/**
 * Mocked dependencies
 */
jest.spyOn( process, 'exit' ).mockImplementation( () => {} );
jest.mock( 'ora', () => () => ( {
	start() {
		return { text: '', succeed: jest.fn(), fail: jest.fn() };
	},
} ) );
jest.mock( '../lib/env', () => ( {
	start: jest.fn( Promise.resolve.bind( Promise ) ),
	stop: jest.fn( Promise.resolve.bind( Promise ) ),
	clean: jest.fn( Promise.resolve.bind( Promise ) ),
	ValidationError: jest.requireActual( '../lib/env' ).ValidationError,
} ) );

describe( 'env cli', () => {
	beforeEach( jest.clearAllMocks );

	it( 'parses start commands.', () => {
		cli().parse( [ 'start' ] );
		const { spinner } = env.start.mock.calls[ 0 ][ 0 ];
		expect( spinner.text ).toBe( '' );
	} );

	it( 'parses stop commands.', () => {
		cli().parse( [ 'stop' ] );
		const { spinner } = env.stop.mock.calls[ 0 ][ 0 ];
		expect( spinner.text ).toBe( '' );
	} );

	it( 'parses clean commands for the default environment.', () => {
		cli().parse( [ 'clean' ] );
		const { environment, spinner } = env.clean.mock.calls[ 0 ][ 0 ];
		expect( environment ).toBe( 'tests' );
		expect( spinner.text ).toBe( '' );
	} );
	it( 'parses clean commands for all environments.', () => {
		cli().parse( [ 'clean', 'all' ] );
		const { environment, spinner } = env.clean.mock.calls[ 0 ][ 0 ];
		expect( environment ).toBe( 'all' );
		expect( spinner.text ).toBe( '' );
	} );
	it( 'parses clean commands for the development environment.', () => {
		cli().parse( [ 'clean', 'development' ] );
		const { environment, spinner } = env.clean.mock.calls[ 0 ][ 0 ];
		expect( environment ).toBe( 'development' );
		expect( spinner.text ).toBe( '' );
	} );
	it( 'parses clean commands for the tests environment.', () => {
		cli().parse( [ 'clean', 'tests' ] );
		const { environment, spinner } = env.clean.mock.calls[ 0 ][ 0 ];
		expect( environment ).toBe( 'tests' );
		expect( spinner.text ).toBe( '' );
	} );

	it( 'handles successful commands with messages.', async () => {
		env.start.mockResolvedValueOnce( 'success message' );
		cli().parse( [ 'start' ] );
		const { spinner } = env.start.mock.calls[ 0 ][ 0 ];
		await env.start.mock.results[ 0 ].value;
		expect( spinner.succeed ).toHaveBeenCalledWith(
			expect.stringMatching( /^success message \(in \d+s \d+ms\)$/ )
		);
	} );
	it( 'handles successful commands with spinner text.', async () => {
		env.start.mockResolvedValueOnce();
		cli().parse( [ 'start' ] );
		const { spinner } = env.start.mock.calls[ 0 ][ 0 ];
		spinner.text = 'success spinner text';
		await env.start.mock.results[ 0 ].value;
		expect( spinner.succeed ).toHaveBeenCalledWith(
			expect.stringMatching( /^success spinner text \(in \d+s \d+ms\)$/ )
		);
	} );

	it( 'handles failed commands with messages.', async () => {
		/* eslint-disable no-console */
		env.start.mockRejectedValueOnce( {
			message: 'failure message',
		} );
		const consoleError = console.error;
		console.error = jest.fn();
		const processExit = process.exit;
		process.exit = jest.fn();

		cli().parse( [ 'start' ] );
		const { spinner } = env.start.mock.calls[ 0 ][ 0 ];
		await env.start.mock.results[ 0 ].value.catch( () => {} );

		expect( spinner.fail ).toHaveBeenCalledWith( 'failure message' );
		expect( console.error ).toHaveBeenCalled();
<<<<<<< HEAD
		expect( process.exit ).toHaveBeenCalledWith( 2 );
=======
		expect( process.exit ).toHaveBeenCalledWith( 1 );
>>>>>>> 251bab45
		console.error = consoleError;
		process.exit = processExit;
		/* eslint-enable no-console */
	} );
	it( 'handles failed docker commands with errors.', async () => {
		/* eslint-disable no-console */
		env.start.mockRejectedValueOnce( {
			err: 'failure error',
			out: 'message',
			exitCode: 1,
		} );
		const consoleError = console.error;
		console.error = jest.fn();
		const processExit = process.exit;
		process.exit = jest.fn();
		const stderr = process.stderr.write;
		process.stderr.write = jest.fn();

		cli().parse( [ 'start' ] );
		const { spinner } = env.start.mock.calls[ 0 ][ 0 ];
		await env.start.mock.results[ 0 ].value.catch( () => {} );

<<<<<<< HEAD
		expect( spinner.fail ).toHaveBeenCalledWith( 'failure error' );
		expect( console.error ).toHaveBeenCalled();
=======
		expect( spinner.fail ).toHaveBeenCalledWith(
			'Error while running docker-compose command.'
		);
		expect( process.stderr.write ).toHaveBeenCalledWith( 'failure error' );
>>>>>>> 251bab45
		expect( process.exit ).toHaveBeenCalledWith( 1 );
		console.error = consoleError;
		process.exit = processExit;
		process.stderr.write = stderr;
		/* eslint-enable no-console */
	} );
} );<|MERGE_RESOLUTION|>--- conflicted
+++ resolved
@@ -97,11 +97,7 @@
 
 		expect( spinner.fail ).toHaveBeenCalledWith( 'failure message' );
 		expect( console.error ).toHaveBeenCalled();
-<<<<<<< HEAD
-		expect( process.exit ).toHaveBeenCalledWith( 2 );
-=======
 		expect( process.exit ).toHaveBeenCalledWith( 1 );
->>>>>>> 251bab45
 		console.error = consoleError;
 		process.exit = processExit;
 		/* eslint-enable no-console */
@@ -124,15 +120,10 @@
 		const { spinner } = env.start.mock.calls[ 0 ][ 0 ];
 		await env.start.mock.results[ 0 ].value.catch( () => {} );
 
-<<<<<<< HEAD
-		expect( spinner.fail ).toHaveBeenCalledWith( 'failure error' );
-		expect( console.error ).toHaveBeenCalled();
-=======
 		expect( spinner.fail ).toHaveBeenCalledWith(
 			'Error while running docker-compose command.'
 		);
 		expect( process.stderr.write ).toHaveBeenCalledWith( 'failure error' );
->>>>>>> 251bab45
 		expect( process.exit ).toHaveBeenCalledWith( 1 );
 		console.error = consoleError;
 		process.exit = processExit;
