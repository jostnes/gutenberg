--- conflicted
+++ resolved
@@ -90,12 +90,9 @@
         implementation "com.github.wordpress-mobile:react-native-screens:${readHashedVersion('../../../react-native-editor/package.json', 'react-native-screens', 'dependencies')}"
         implementation "com.github.wordpress-mobile:react-native-safe-area-context:${readHashedVersion('../../../react-native-editor/package.json', 'react-native-safe-area-context', 'dependencies')}"
         implementation "com.github.wordpress-mobile:react-native-reanimated:${readHashedVersion('../../../react-native-editor/package.json', 'react-native-reanimated', 'dependencies')}"
-<<<<<<< HEAD
+        implementation "com.github.wordpress-mobile:react-native-prompt-android:${readHashedVersion('../../../react-native-editor/package.json', 'react-native-prompt-android', 'dependencies')}"
         runtimeOnly "org.wordpress-mobile:hermes-release-mirror:0.64.0"
-=======
-        implementation "com.github.wordpress-mobile:react-native-prompt-android:${readHashedVersion('../../../react-native-editor/package.json', 'react-native-prompt-android', 'dependencies')}"
-        runtimeOnly "org.wordpress-mobile:hermes-release-mirror:0.61.5"
->>>>>>> b955783c
+
    } else {
         api 'com.facebook.react:react-native:+'
         api project(':@wordpress_react-native-aztec')
@@ -109,14 +106,9 @@
         api project(':react-native-screens')
         api project(':react-native-safe-area-context')
         api project(':react-native-reanimated')
-<<<<<<< HEAD
+        api project(':react-native-prompt-android')
         debugRuntimeOnly "org.wordpress-mobile:hermes-debug-mirror:0.64.0"
         releaseRuntimeOnly "org.wordpress-mobile:hermes-release-mirror:0.64.0"
-=======
-        api project(':react-native-prompt-android')
-        debugRuntimeOnly "org.wordpress-mobile:hermes-debug-mirror:0.61.5"
-        releaseRuntimeOnly "org.wordpress-mobile:hermes-release-mirror:0.61.5"
->>>>>>> b955783c
    }
 }
 
