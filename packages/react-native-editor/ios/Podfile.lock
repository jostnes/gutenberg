PODS:
  - boost-for-react-native (1.63.0)
  - BVLinearGradient (2.5.6):
    - React
  - DoubleConversion (1.1.6)
  - FBLazyVector (0.62.2)
  - FBReactNativeSpec (0.62.2):
    - Folly (= 2018.10.22.00)
    - RCTRequired (= 0.62.2)
    - RCTTypeSafety (= 0.62.2)
    - React-Core (= 0.62.2)
    - React-jsi (= 0.62.2)
    - ReactCommon/turbomodule/core (= 0.62.2)
  - Folly (2018.10.22.00):
    - boost-for-react-native
    - DoubleConversion
    - Folly/Default (= 2018.10.22.00)
    - glog
  - Folly/Default (2018.10.22.00):
    - boost-for-react-native
    - DoubleConversion
    - glog
  - glog (0.3.5)
<<<<<<< HEAD
  - Gutenberg (8.5.1):
    - React (= 0.62.2)
    - React-CoreModules (= 0.62.2)
    - React-RCTImage (= 0.62.2)
=======
  - Gutenberg (1.34.0):
    - React (= 0.61.5)
    - React-CoreModules (= 0.61.5)
    - React-RCTImage (= 0.61.5)
>>>>>>> 8ff9c86e
    - RNTAztecView
  - RCTRequired (0.62.2)
  - RCTTypeSafety (0.62.2):
    - FBLazyVector (= 0.62.2)
    - Folly (= 2018.10.22.00)
    - RCTRequired (= 0.62.2)
    - React-Core (= 0.62.2)
  - React (0.62.2):
    - React-Core (= 0.62.2)
    - React-Core/DevSupport (= 0.62.2)
    - React-Core/RCTWebSocket (= 0.62.2)
    - React-RCTActionSheet (= 0.62.2)
    - React-RCTAnimation (= 0.62.2)
    - React-RCTBlob (= 0.62.2)
    - React-RCTImage (= 0.62.2)
    - React-RCTLinking (= 0.62.2)
    - React-RCTNetwork (= 0.62.2)
    - React-RCTSettings (= 0.62.2)
    - React-RCTText (= 0.62.2)
    - React-RCTVibration (= 0.62.2)
  - React-Core (0.62.2):
    - Folly (= 2018.10.22.00)
    - glog
    - React-Core/Default (= 0.62.2)
    - React-cxxreact (= 0.62.2)
    - React-jsi (= 0.62.2)
    - React-jsiexecutor (= 0.62.2)
    - Yoga
  - React-Core/CoreModulesHeaders (0.62.2):
    - Folly (= 2018.10.22.00)
    - glog
    - React-Core/Default
    - React-cxxreact (= 0.62.2)
    - React-jsi (= 0.62.2)
    - React-jsiexecutor (= 0.62.2)
    - Yoga
  - React-Core/Default (0.62.2):
    - Folly (= 2018.10.22.00)
    - glog
    - React-cxxreact (= 0.62.2)
    - React-jsi (= 0.62.2)
    - React-jsiexecutor (= 0.62.2)
    - Yoga
  - React-Core/DevSupport (0.62.2):
    - Folly (= 2018.10.22.00)
    - glog
    - React-Core/Default (= 0.62.2)
    - React-Core/RCTWebSocket (= 0.62.2)
    - React-cxxreact (= 0.62.2)
    - React-jsi (= 0.62.2)
    - React-jsiexecutor (= 0.62.2)
    - React-jsinspector (= 0.62.2)
    - Yoga
  - React-Core/RCTActionSheetHeaders (0.62.2):
    - Folly (= 2018.10.22.00)
    - glog
    - React-Core/Default
    - React-cxxreact (= 0.62.2)
    - React-jsi (= 0.62.2)
    - React-jsiexecutor (= 0.62.2)
    - Yoga
  - React-Core/RCTAnimationHeaders (0.62.2):
    - Folly (= 2018.10.22.00)
    - glog
    - React-Core/Default
    - React-cxxreact (= 0.62.2)
    - React-jsi (= 0.62.2)
    - React-jsiexecutor (= 0.62.2)
    - Yoga
  - React-Core/RCTBlobHeaders (0.62.2):
    - Folly (= 2018.10.22.00)
    - glog
    - React-Core/Default
    - React-cxxreact (= 0.62.2)
    - React-jsi (= 0.62.2)
    - React-jsiexecutor (= 0.62.2)
    - Yoga
  - React-Core/RCTImageHeaders (0.62.2):
    - Folly (= 2018.10.22.00)
    - glog
    - React-Core/Default
    - React-cxxreact (= 0.62.2)
    - React-jsi (= 0.62.2)
    - React-jsiexecutor (= 0.62.2)
    - Yoga
  - React-Core/RCTLinkingHeaders (0.62.2):
    - Folly (= 2018.10.22.00)
    - glog
    - React-Core/Default
    - React-cxxreact (= 0.62.2)
    - React-jsi (= 0.62.2)
    - React-jsiexecutor (= 0.62.2)
    - Yoga
  - React-Core/RCTNetworkHeaders (0.62.2):
    - Folly (= 2018.10.22.00)
    - glog
    - React-Core/Default
    - React-cxxreact (= 0.62.2)
    - React-jsi (= 0.62.2)
    - React-jsiexecutor (= 0.62.2)
    - Yoga
  - React-Core/RCTSettingsHeaders (0.62.2):
    - Folly (= 2018.10.22.00)
    - glog
    - React-Core/Default
    - React-cxxreact (= 0.62.2)
    - React-jsi (= 0.62.2)
    - React-jsiexecutor (= 0.62.2)
    - Yoga
  - React-Core/RCTTextHeaders (0.62.2):
    - Folly (= 2018.10.22.00)
    - glog
    - React-Core/Default
    - React-cxxreact (= 0.62.2)
    - React-jsi (= 0.62.2)
    - React-jsiexecutor (= 0.62.2)
    - Yoga
  - React-Core/RCTVibrationHeaders (0.62.2):
    - Folly (= 2018.10.22.00)
    - glog
    - React-Core/Default
    - React-cxxreact (= 0.62.2)
    - React-jsi (= 0.62.2)
    - React-jsiexecutor (= 0.62.2)
    - Yoga
  - React-Core/RCTWebSocket (0.62.2):
    - Folly (= 2018.10.22.00)
    - glog
    - React-Core/Default (= 0.62.2)
    - React-cxxreact (= 0.62.2)
    - React-jsi (= 0.62.2)
    - React-jsiexecutor (= 0.62.2)
    - Yoga
  - React-CoreModules (0.62.2):
    - FBReactNativeSpec (= 0.62.2)
    - Folly (= 2018.10.22.00)
    - RCTTypeSafety (= 0.62.2)
    - React-Core/CoreModulesHeaders (= 0.62.2)
    - React-RCTImage (= 0.62.2)
    - ReactCommon/turbomodule/core (= 0.62.2)
  - React-cxxreact (0.62.2):
    - boost-for-react-native (= 1.63.0)
    - DoubleConversion
    - Folly (= 2018.10.22.00)
    - glog
    - React-jsinspector (= 0.62.2)
  - React-jsi (0.62.2):
    - boost-for-react-native (= 1.63.0)
    - DoubleConversion
    - Folly (= 2018.10.22.00)
    - glog
    - React-jsi/Default (= 0.62.2)
  - React-jsi/Default (0.62.2):
    - boost-for-react-native (= 1.63.0)
    - DoubleConversion
    - Folly (= 2018.10.22.00)
    - glog
  - React-jsiexecutor (0.62.2):
    - DoubleConversion
    - Folly (= 2018.10.22.00)
    - glog
    - React-cxxreact (= 0.62.2)
    - React-jsi (= 0.62.2)
  - React-jsinspector (0.62.2)
  - react-native-blur (0.8.0):
    - React
  - react-native-get-random-values (1.4.0):
    - React
  - react-native-keyboard-aware-scroll-view (0.8.8):
    - React
  - react-native-safe-area (0.5.1):
    - React
  - react-native-safe-area-context (3.1.1):
    - React
  - react-native-slider (3.0.2):
    - React
  - react-native-video (5.0.2):
    - React
    - react-native-video/Video (= 5.0.2)
  - react-native-video/Video (5.0.2):
    - React
  - React-RCTActionSheet (0.62.2):
    - React-Core/RCTActionSheetHeaders (= 0.62.2)
  - React-RCTAnimation (0.62.2):
    - FBReactNativeSpec (= 0.62.2)
    - Folly (= 2018.10.22.00)
    - RCTTypeSafety (= 0.62.2)
    - React-Core/RCTAnimationHeaders (= 0.62.2)
    - ReactCommon/turbomodule/core (= 0.62.2)
  - React-RCTBlob (0.62.2):
    - FBReactNativeSpec (= 0.62.2)
    - Folly (= 2018.10.22.00)
    - React-Core/RCTBlobHeaders (= 0.62.2)
    - React-Core/RCTWebSocket (= 0.62.2)
    - React-jsi (= 0.62.2)
    - React-RCTNetwork (= 0.62.2)
    - ReactCommon/turbomodule/core (= 0.62.2)
  - React-RCTImage (0.62.2):
    - FBReactNativeSpec (= 0.62.2)
    - Folly (= 2018.10.22.00)
    - RCTTypeSafety (= 0.62.2)
    - React-Core/RCTImageHeaders (= 0.62.2)
    - React-RCTNetwork (= 0.62.2)
    - ReactCommon/turbomodule/core (= 0.62.2)
  - React-RCTLinking (0.62.2):
    - FBReactNativeSpec (= 0.62.2)
    - React-Core/RCTLinkingHeaders (= 0.62.2)
    - ReactCommon/turbomodule/core (= 0.62.2)
  - React-RCTNetwork (0.62.2):
    - FBReactNativeSpec (= 0.62.2)
    - Folly (= 2018.10.22.00)
    - RCTTypeSafety (= 0.62.2)
    - React-Core/RCTNetworkHeaders (= 0.62.2)
    - ReactCommon/turbomodule/core (= 0.62.2)
  - React-RCTSettings (0.62.2):
    - FBReactNativeSpec (= 0.62.2)
    - Folly (= 2018.10.22.00)
    - RCTTypeSafety (= 0.62.2)
    - React-Core/RCTSettingsHeaders (= 0.62.2)
    - ReactCommon/turbomodule/core (= 0.62.2)
  - React-RCTText (0.62.2):
    - React-Core/RCTTextHeaders (= 0.62.2)
  - React-RCTVibration (0.62.2):
    - FBReactNativeSpec (= 0.62.2)
    - Folly (= 2018.10.22.00)
    - React-Core/RCTVibrationHeaders (= 0.62.2)
    - ReactCommon/turbomodule/core (= 0.62.2)
  - ReactCommon/callinvoker (0.62.2):
    - DoubleConversion
    - Folly (= 2018.10.22.00)
    - glog
    - React-cxxreact (= 0.62.2)
  - ReactCommon/turbomodule/core (0.62.2):
    - DoubleConversion
    - Folly (= 2018.10.22.00)
    - glog
<<<<<<< HEAD
    - React-Core (= 0.62.2)
    - React-cxxreact (= 0.62.2)
    - React-jsi (= 0.62.2)
    - ReactCommon/callinvoker (= 0.62.2)
=======
    - React-Core (= 0.61.5)
    - React-cxxreact (= 0.61.5)
    - React-jsi (= 0.61.5)
    - ReactCommon/jscallinvoker (= 0.61.5)
  - ReactNativeDarkMode (0.0.10):
    - React
  - RNCMaskedView (0.1.10):
    - React
  - RNGestureHandler (1.6.0):
    - React
  - RNReanimated (1.9.0):
    - React
  - RNScreens (2.9.0):
    - React
>>>>>>> 8ff9c86e
  - RNSVG (9.13.6-gb):
    - React
  - RNTAztecView (1.34.0):
    - React-Core
    - WordPress-Aztec-iOS (~> 1.19.3)
  - WordPress-Aztec-iOS (1.19.3)
  - Yoga (1.14.0)

DEPENDENCIES:
  - BVLinearGradient (from `../../../node_modules/react-native-linear-gradient`)
  - DoubleConversion (from `../../../node_modules/react-native/third-party-podspecs/DoubleConversion.podspec`)
  - FBLazyVector (from `../../../node_modules/react-native/Libraries/FBLazyVector`)
  - FBReactNativeSpec (from `../../../node_modules/react-native/Libraries/FBReactNativeSpec`)
  - Folly (from `../../../node_modules/react-native/third-party-podspecs/Folly.podspec`)
  - glog (from `../../../node_modules/react-native/third-party-podspecs/glog.podspec`)
  - Gutenberg (from `../../react-native-bridge/Gutenberg.podspec`)
  - RCTRequired (from `../../../node_modules/react-native/Libraries/RCTRequired`)
  - RCTTypeSafety (from `../../../node_modules/react-native/Libraries/TypeSafety`)
  - React (from `../../../node_modules/react-native/`)
  - React-Core (from `../../../node_modules/react-native/`)
  - React-Core/DevSupport (from `../../../node_modules/react-native/`)
  - React-Core/RCTWebSocket (from `../../../node_modules/react-native/`)
  - React-CoreModules (from `../../../node_modules/react-native/React/CoreModules`)
  - React-cxxreact (from `../../../node_modules/react-native/ReactCommon/cxxreact`)
  - React-jsi (from `../../../node_modules/react-native/ReactCommon/jsi`)
  - React-jsiexecutor (from `../../../node_modules/react-native/ReactCommon/jsiexecutor`)
  - React-jsinspector (from `../../../node_modules/react-native/ReactCommon/jsinspector`)
  - "react-native-blur (from `../../../node_modules/@react-native-community/blur`)"
  - react-native-get-random-values (from `../../../node_modules/react-native-get-random-values`)
  - react-native-keyboard-aware-scroll-view (from `../../../node_modules/react-native-keyboard-aware-scroll-view`)
  - react-native-safe-area (from `../../../node_modules/react-native-safe-area`)
  - react-native-safe-area-context (from `../../../node_modules/react-native-safe-area-context`)
  - "react-native-slider (from `../../../node_modules/@react-native-community/slider`)"
  - react-native-video (from `../../../node_modules/react-native-video`)
  - React-RCTActionSheet (from `../../../node_modules/react-native/Libraries/ActionSheetIOS`)
  - React-RCTAnimation (from `../../../node_modules/react-native/Libraries/NativeAnimation`)
  - React-RCTBlob (from `../../../node_modules/react-native/Libraries/Blob`)
  - React-RCTImage (from `../../../node_modules/react-native/Libraries/Image`)
  - React-RCTLinking (from `../../../node_modules/react-native/Libraries/LinkingIOS`)
  - React-RCTNetwork (from `../../../node_modules/react-native/Libraries/Network`)
  - React-RCTSettings (from `../../../node_modules/react-native/Libraries/Settings`)
  - React-RCTText (from `../../../node_modules/react-native/Libraries/Text`)
  - React-RCTVibration (from `../../../node_modules/react-native/Libraries/Vibration`)
  - ReactCommon/callinvoker (from `../../../node_modules/react-native/ReactCommon`)
  - ReactCommon/turbomodule/core (from `../../../node_modules/react-native/ReactCommon`)
<<<<<<< HEAD
=======
  - ReactNativeDarkMode (from `../../../node_modules/react-native-dark-mode`)
  - "RNCMaskedView (from `../../../node_modules/@react-native-community/masked-view`)"
  - RNGestureHandler (from `../../../node_modules/react-native-gesture-handler`)
  - RNReanimated (from `../../../node_modules/react-native-reanimated`)
  - RNScreens (from `../../../node_modules/react-native-screens`)
>>>>>>> 8ff9c86e
  - RNSVG (from `../../../node_modules/react-native-svg`)
  - RNTAztecView (from `../../react-native-aztec/RNTAztecView.podspec`)
  - Yoga (from `../../../node_modules/react-native/ReactCommon/yoga`)

SPEC REPOS:
  trunk:
    - boost-for-react-native
    - WordPress-Aztec-iOS

EXTERNAL SOURCES:
  BVLinearGradient:
    :path: "../../../node_modules/react-native-linear-gradient"
  DoubleConversion:
    :podspec: "../../../node_modules/react-native/third-party-podspecs/DoubleConversion.podspec"
  FBLazyVector:
    :path: "../../../node_modules/react-native/Libraries/FBLazyVector"
  FBReactNativeSpec:
    :path: "../../../node_modules/react-native/Libraries/FBReactNativeSpec"
  Folly:
    :podspec: "../../../node_modules/react-native/third-party-podspecs/Folly.podspec"
  glog:
    :podspec: "../../../node_modules/react-native/third-party-podspecs/glog.podspec"
  Gutenberg:
    :path: "../../react-native-bridge/Gutenberg.podspec"
  RCTRequired:
    :path: "../../../node_modules/react-native/Libraries/RCTRequired"
  RCTTypeSafety:
    :path: "../../../node_modules/react-native/Libraries/TypeSafety"
  React:
    :path: "../../../node_modules/react-native/"
  React-Core:
    :path: "../../../node_modules/react-native/"
  React-CoreModules:
    :path: "../../../node_modules/react-native/React/CoreModules"
  React-cxxreact:
    :path: "../../../node_modules/react-native/ReactCommon/cxxreact"
  React-jsi:
    :path: "../../../node_modules/react-native/ReactCommon/jsi"
  React-jsiexecutor:
    :path: "../../../node_modules/react-native/ReactCommon/jsiexecutor"
  React-jsinspector:
    :path: "../../../node_modules/react-native/ReactCommon/jsinspector"
  react-native-blur:
    :path: "../../../node_modules/@react-native-community/blur"
  react-native-get-random-values:
    :path: "../../../node_modules/react-native-get-random-values"
  react-native-keyboard-aware-scroll-view:
    :path: "../../../node_modules/react-native-keyboard-aware-scroll-view"
  react-native-safe-area:
    :path: "../../../node_modules/react-native-safe-area"
  react-native-safe-area-context:
    :path: "../../../node_modules/react-native-safe-area-context"
  react-native-slider:
    :path: "../../../node_modules/@react-native-community/slider"
  react-native-video:
    :path: "../../../node_modules/react-native-video"
  React-RCTActionSheet:
    :path: "../../../node_modules/react-native/Libraries/ActionSheetIOS"
  React-RCTAnimation:
    :path: "../../../node_modules/react-native/Libraries/NativeAnimation"
  React-RCTBlob:
    :path: "../../../node_modules/react-native/Libraries/Blob"
  React-RCTImage:
    :path: "../../../node_modules/react-native/Libraries/Image"
  React-RCTLinking:
    :path: "../../../node_modules/react-native/Libraries/LinkingIOS"
  React-RCTNetwork:
    :path: "../../../node_modules/react-native/Libraries/Network"
  React-RCTSettings:
    :path: "../../../node_modules/react-native/Libraries/Settings"
  React-RCTText:
    :path: "../../../node_modules/react-native/Libraries/Text"
  React-RCTVibration:
    :path: "../../../node_modules/react-native/Libraries/Vibration"
  ReactCommon:
    :path: "../../../node_modules/react-native/ReactCommon"
<<<<<<< HEAD
=======
  ReactNativeDarkMode:
    :path: "../../../node_modules/react-native-dark-mode"
  RNCMaskedView:
    :path: "../../../node_modules/@react-native-community/masked-view"
  RNGestureHandler:
    :path: "../../../node_modules/react-native-gesture-handler"
  RNReanimated:
    :path: "../../../node_modules/react-native-reanimated"
  RNScreens:
    :path: "../../../node_modules/react-native-screens"
>>>>>>> 8ff9c86e
  RNSVG:
    :path: "../../../node_modules/react-native-svg"
  RNTAztecView:
    :path: "../../react-native-aztec/RNTAztecView.podspec"
  Yoga:
    :path: "../../../node_modules/react-native/ReactCommon/yoga"

SPEC CHECKSUMS:
  boost-for-react-native: 39c7adb57c4e60d6c5479dd8623128eb5b3f0f2c
  BVLinearGradient: 60a475b2edfe7707deda00278cb8ce9bfe70e669
  DoubleConversion: 5805e889d232975c086db112ece9ed034df7a0b2
  FBLazyVector: 4aab18c93cd9546e4bfed752b4084585eca8b245
  FBReactNativeSpec: 5465d51ccfeecb7faa12f9ae0024f2044ce4044e
  Folly: 30e7936e1c45c08d884aa59369ed951a8e68cf51
  glog: 1f3da668190260b06b429bb211bfbee5cd790c28
<<<<<<< HEAD
  Gutenberg: 30f2d9c5b03132cb84055615f2d790a3bca8c223
  RCTRequired: cec6a34b3ac8a9915c37e7e4ad3aa74726ce4035
  RCTTypeSafety: 93006131180074cffa227a1075802c89a49dd4ce
  React: 29a8b1a02bd764fb7644ef04019270849b9a7ac3
  React-Core: b12bffb3f567fdf99510acb716ef1abd426e0e05
  React-CoreModules: 4a9b87bbe669d6c3173c0132c3328e3b000783d0
  React-cxxreact: e65f9c2ba0ac5be946f53548c1aaaee5873a8103
  React-jsi: b6dc94a6a12ff98e8877287a0b7620d365201161
  React-jsiexecutor: 1540d1c01bb493ae3124ed83351b1b6a155db7da
  React-jsinspector: 512e560d0e985d0e8c479a54a4e5c147a9c83493
=======
  Gutenberg: 9e8d8b1e223c84de3d48f45defb597b6c2362587
  RCTRequired: b153add4da6e7dbc44aebf93f3cf4fcae392ddf1
  RCTTypeSafety: 9aa1b91d7f9310fc6eadc3cf95126ffe818af320
  React: b6a59ef847b2b40bb6e0180a97d0ca716969ac78
  React-Core: 688b451f7d616cc1134ac95295b593d1b5158a04
  React-CoreModules: d04f8494c1a328b69ec11db9d1137d667f916dcb
  React-cxxreact: d0f7bcafa196ae410e5300736b424455e7fb7ba7
  React-jsi: cb2cd74d7ccf4cffb071a46833613edc79cdf8f7
  React-jsiexecutor: d5525f9ed5f782fdbacb64b9b01a43a9323d2386
  React-jsinspector: fa0ecc501688c3c4c34f28834a76302233e29dc0
>>>>>>> 8ff9c86e
  react-native-blur: cad4d93b364f91e7b7931b3fa935455487e5c33c
  react-native-get-random-values: 8940331a943a46c165d3ed05802c09c392f8dd46
  react-native-keyboard-aware-scroll-view: ffa9152671fec9a571197ed2d02e0fcb90206e60
  react-native-safe-area: e8230b0017d76c00de6b01e2412dcf86b127c6a3
<<<<<<< HEAD
  react-native-slider: f81b89fa0c1f9a65742d33f889a194ca6653a985
  react-native-video: 961749da457e73bf0b5565edfbaffc25abfb8974
  React-RCTActionSheet: f41ea8a811aac770e0cc6e0ad6b270c644ea8b7c
  React-RCTAnimation: 49ab98b1c1ff4445148b72a3d61554138565bad0
  React-RCTBlob: a332773f0ebc413a0ce85942a55b064471587a71
  React-RCTImage: e70be9b9c74fe4e42d0005f42cace7981c994ac3
  React-RCTLinking: c1b9739a88d56ecbec23b7f63650e44672ab2ad2
  React-RCTNetwork: 73138b6f45e5a2768ad93f3d57873c2a18d14b44
  React-RCTSettings: 6e3738a87e21b39a8cb08d627e68c44acf1e325a
  React-RCTText: fae545b10cfdb3d247c36c56f61a94cfd6dba41d
  React-RCTVibration: 4356114dbcba4ce66991096e51a66e61eda51256
  ReactCommon: ed4e11d27609d571e7eee8b65548efc191116eb3
=======
  react-native-safe-area-context: 4c3249e4840225c61fcd215b136af0a737bccb79
  react-native-slider: ecb7f25c14f2348d1c1f629a6f2be7611d22a066
  react-native-video: 961749da457e73bf0b5565edfbaffc25abfb8974
  React-RCTActionSheet: 600b4d10e3aea0913b5a92256d2719c0cdd26d76
  React-RCTAnimation: 791a87558389c80908ed06cc5dfc5e7920dfa360
  React-RCTBlob: d89293cc0236d9cb0933d85e430b0bbe81ad1d72
  React-RCTImage: 6b8e8df449eb7c814c99a92d6b52de6fe39dea4e
  React-RCTLinking: 121bb231c7503cf9094f4d8461b96a130fabf4a5
  React-RCTNetwork: fb353640aafcee84ca8b78957297bd395f065c9a
  React-RCTSettings: 8db258ea2a5efee381fcf7a6d5044e2f8b68b640
  React-RCTText: 9ccc88273e9a3aacff5094d2175a605efa854dbe
  React-RCTVibration: a49a1f42bf8f5acf1c3e297097517c6b3af377ad
  ReactCommon: 198c7c8d3591f975e5431bec1b0b3b581aa1c5dd
  ReactNativeDarkMode: f61376360c5d983907e5c316e8e1c853a8c2f348
  RNCMaskedView: f5c7d14d6847b7b44853f7acb6284c1da30a3459
  RNGestureHandler: dde546180bf24af0b5f737c8ad04b6f3fa51609a
  RNReanimated: b5ccb50650ba06f6e749c7c329a1bc3ae0c88b43
  RNScreens: c526239bbe0e957b988dacc8d75ac94ec9cb19da
>>>>>>> 8ff9c86e
  RNSVG: 68a534a5db06dcbdaebfd5079349191598caef7b
  RNTAztecView: b2a8bbc94328376f6cd7a238e826f5d49b20ae1a
  WordPress-Aztec-iOS: b7ac8b30f746992e85d9668453ac87c2cdcecf4f
  Yoga: 3ebccbdd559724312790e7742142d062476b698e

PODFILE CHECKSUM: 1a42534718a23c97a81ee1b190885a0438d258bc

COCOAPODS: 1.8.4<|MERGE_RESOLUTION|>--- conflicted
+++ resolved
@@ -21,17 +21,10 @@
     - DoubleConversion
     - glog
   - glog (0.3.5)
-<<<<<<< HEAD
-  - Gutenberg (8.5.1):
+  - Gutenberg (1.34.0):
     - React (= 0.62.2)
     - React-CoreModules (= 0.62.2)
     - React-RCTImage (= 0.62.2)
-=======
-  - Gutenberg (1.34.0):
-    - React (= 0.61.5)
-    - React-CoreModules (= 0.61.5)
-    - React-RCTImage (= 0.61.5)
->>>>>>> 8ff9c86e
     - RNTAztecView
   - RCTRequired (0.62.2)
   - RCTTypeSafety (0.62.2):
@@ -268,18 +261,10 @@
     - DoubleConversion
     - Folly (= 2018.10.22.00)
     - glog
-<<<<<<< HEAD
     - React-Core (= 0.62.2)
     - React-cxxreact (= 0.62.2)
     - React-jsi (= 0.62.2)
     - ReactCommon/callinvoker (= 0.62.2)
-=======
-    - React-Core (= 0.61.5)
-    - React-cxxreact (= 0.61.5)
-    - React-jsi (= 0.61.5)
-    - ReactCommon/jscallinvoker (= 0.61.5)
-  - ReactNativeDarkMode (0.0.10):
-    - React
   - RNCMaskedView (0.1.10):
     - React
   - RNGestureHandler (1.6.0):
@@ -288,7 +273,6 @@
     - React
   - RNScreens (2.9.0):
     - React
->>>>>>> 8ff9c86e
   - RNSVG (9.13.6-gb):
     - React
   - RNTAztecView (1.34.0):
@@ -334,14 +318,10 @@
   - React-RCTVibration (from `../../../node_modules/react-native/Libraries/Vibration`)
   - ReactCommon/callinvoker (from `../../../node_modules/react-native/ReactCommon`)
   - ReactCommon/turbomodule/core (from `../../../node_modules/react-native/ReactCommon`)
-<<<<<<< HEAD
-=======
-  - ReactNativeDarkMode (from `../../../node_modules/react-native-dark-mode`)
   - "RNCMaskedView (from `../../../node_modules/@react-native-community/masked-view`)"
   - RNGestureHandler (from `../../../node_modules/react-native-gesture-handler`)
   - RNReanimated (from `../../../node_modules/react-native-reanimated`)
   - RNScreens (from `../../../node_modules/react-native-screens`)
->>>>>>> 8ff9c86e
   - RNSVG (from `../../../node_modules/react-native-svg`)
   - RNTAztecView (from `../../react-native-aztec/RNTAztecView.podspec`)
   - Yoga (from `../../../node_modules/react-native/ReactCommon/yoga`)
@@ -418,10 +398,6 @@
     :path: "../../../node_modules/react-native/Libraries/Vibration"
   ReactCommon:
     :path: "../../../node_modules/react-native/ReactCommon"
-<<<<<<< HEAD
-=======
-  ReactNativeDarkMode:
-    :path: "../../../node_modules/react-native-dark-mode"
   RNCMaskedView:
     :path: "../../../node_modules/@react-native-community/masked-view"
   RNGestureHandler:
@@ -430,7 +406,6 @@
     :path: "../../../node_modules/react-native-reanimated"
   RNScreens:
     :path: "../../../node_modules/react-native-screens"
->>>>>>> 8ff9c86e
   RNSVG:
     :path: "../../../node_modules/react-native-svg"
   RNTAztecView:
@@ -446,8 +421,7 @@
   FBReactNativeSpec: 5465d51ccfeecb7faa12f9ae0024f2044ce4044e
   Folly: 30e7936e1c45c08d884aa59369ed951a8e68cf51
   glog: 1f3da668190260b06b429bb211bfbee5cd790c28
-<<<<<<< HEAD
-  Gutenberg: 30f2d9c5b03132cb84055615f2d790a3bca8c223
+  Gutenberg: 20c7efdc13cfd6849993875d55824ab5c7467583
   RCTRequired: cec6a34b3ac8a9915c37e7e4ad3aa74726ce4035
   RCTTypeSafety: 93006131180074cffa227a1075802c89a49dd4ce
   React: 29a8b1a02bd764fb7644ef04019270849b9a7ac3
@@ -457,24 +431,12 @@
   React-jsi: b6dc94a6a12ff98e8877287a0b7620d365201161
   React-jsiexecutor: 1540d1c01bb493ae3124ed83351b1b6a155db7da
   React-jsinspector: 512e560d0e985d0e8c479a54a4e5c147a9c83493
-=======
-  Gutenberg: 9e8d8b1e223c84de3d48f45defb597b6c2362587
-  RCTRequired: b153add4da6e7dbc44aebf93f3cf4fcae392ddf1
-  RCTTypeSafety: 9aa1b91d7f9310fc6eadc3cf95126ffe818af320
-  React: b6a59ef847b2b40bb6e0180a97d0ca716969ac78
-  React-Core: 688b451f7d616cc1134ac95295b593d1b5158a04
-  React-CoreModules: d04f8494c1a328b69ec11db9d1137d667f916dcb
-  React-cxxreact: d0f7bcafa196ae410e5300736b424455e7fb7ba7
-  React-jsi: cb2cd74d7ccf4cffb071a46833613edc79cdf8f7
-  React-jsiexecutor: d5525f9ed5f782fdbacb64b9b01a43a9323d2386
-  React-jsinspector: fa0ecc501688c3c4c34f28834a76302233e29dc0
->>>>>>> 8ff9c86e
   react-native-blur: cad4d93b364f91e7b7931b3fa935455487e5c33c
   react-native-get-random-values: 8940331a943a46c165d3ed05802c09c392f8dd46
   react-native-keyboard-aware-scroll-view: ffa9152671fec9a571197ed2d02e0fcb90206e60
   react-native-safe-area: e8230b0017d76c00de6b01e2412dcf86b127c6a3
-<<<<<<< HEAD
-  react-native-slider: f81b89fa0c1f9a65742d33f889a194ca6653a985
+  react-native-safe-area-context: 4c3249e4840225c61fcd215b136af0a737bccb79
+  react-native-slider: ecb7f25c14f2348d1c1f629a6f2be7611d22a066
   react-native-video: 961749da457e73bf0b5565edfbaffc25abfb8974
   React-RCTActionSheet: f41ea8a811aac770e0cc6e0ad6b270c644ea8b7c
   React-RCTAnimation: 49ab98b1c1ff4445148b72a3d61554138565bad0
@@ -486,26 +448,10 @@
   React-RCTText: fae545b10cfdb3d247c36c56f61a94cfd6dba41d
   React-RCTVibration: 4356114dbcba4ce66991096e51a66e61eda51256
   ReactCommon: ed4e11d27609d571e7eee8b65548efc191116eb3
-=======
-  react-native-safe-area-context: 4c3249e4840225c61fcd215b136af0a737bccb79
-  react-native-slider: ecb7f25c14f2348d1c1f629a6f2be7611d22a066
-  react-native-video: 961749da457e73bf0b5565edfbaffc25abfb8974
-  React-RCTActionSheet: 600b4d10e3aea0913b5a92256d2719c0cdd26d76
-  React-RCTAnimation: 791a87558389c80908ed06cc5dfc5e7920dfa360
-  React-RCTBlob: d89293cc0236d9cb0933d85e430b0bbe81ad1d72
-  React-RCTImage: 6b8e8df449eb7c814c99a92d6b52de6fe39dea4e
-  React-RCTLinking: 121bb231c7503cf9094f4d8461b96a130fabf4a5
-  React-RCTNetwork: fb353640aafcee84ca8b78957297bd395f065c9a
-  React-RCTSettings: 8db258ea2a5efee381fcf7a6d5044e2f8b68b640
-  React-RCTText: 9ccc88273e9a3aacff5094d2175a605efa854dbe
-  React-RCTVibration: a49a1f42bf8f5acf1c3e297097517c6b3af377ad
-  ReactCommon: 198c7c8d3591f975e5431bec1b0b3b581aa1c5dd
-  ReactNativeDarkMode: f61376360c5d983907e5c316e8e1c853a8c2f348
   RNCMaskedView: f5c7d14d6847b7b44853f7acb6284c1da30a3459
   RNGestureHandler: dde546180bf24af0b5f737c8ad04b6f3fa51609a
   RNReanimated: b5ccb50650ba06f6e749c7c329a1bc3ae0c88b43
   RNScreens: c526239bbe0e957b988dacc8d75ac94ec9cb19da
->>>>>>> 8ff9c86e
   RNSVG: 68a534a5db06dcbdaebfd5079349191598caef7b
   RNTAztecView: b2a8bbc94328376f6cd7a238e826f5d49b20ae1a
   WordPress-Aztec-iOS: b7ac8b30f746992e85d9668453ac87c2cdcecf4f
